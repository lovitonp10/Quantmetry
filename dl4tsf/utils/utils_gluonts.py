--- conflicted
+++ resolved
@@ -319,10 +319,7 @@
     df_train: pd.DataFrame,
     df_validation: pd.DataFrame,
     df_test: pd.DataFrame,
-<<<<<<< HEAD
-=======
     df_inference: pd.DataFrame,
->>>>>>> 27460b77
     name_feats: configs.Feats,
     static_cardinality: List[int],
     dynamic_cardinality: List[int],
@@ -616,10 +613,6 @@
     )
 
     # test
-<<<<<<< HEAD
-    # df_test = df_pivot[len(df_train)+len(df_val):].copy()
-    df_test = df_pivot.copy()
-=======
     df_test = df_pivot[: -test_length_rows * 1].copy()
     item_ids = df["item_id"].unique()
     test = create_dict_dataset(
@@ -635,7 +628,6 @@
 
     # inference
     df_inference = df_pivot.copy()
->>>>>>> 27460b77
     df_feat_dynamic_real = pd.concat(
         [
             df_inference[name_feats.feat_dynamic_real],
