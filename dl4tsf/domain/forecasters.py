--- conflicted
+++ resolved
@@ -149,23 +149,12 @@
         PyTorchLightningEstimator.__init__(self, trainer_kwargs=trainer_kwargs)
 
         self.freq = self.cfg_dataset.freq
-<<<<<<< HEAD
-        self.num_feat_dynamic_real = len(self.cfg_dataset.name_feats["feat_dynamic_real"])
-        self.num_feat_static_cat = len(self.cfg_dataset.name_feats["feat_static_cat"])
-        self.num_feat_static_real = len(self.cfg_dataset.name_feats["feat_static_real"])
-        self.num_past_feat_dynamic_real = len(
-            self.cfg_dataset.name_feats["past_feat_dynamic_real"]
-        )
-        self.num_feat_dynamic_cat = len(self.cfg_dataset.name_feats["feat_dynamic_cat"])
-        self.from_mlflow = from_mlflow
-=======
         self.num_feat_dynamic_real = len(self.cfg_dataset.name_feats.feat_dynamic_real)
         self.num_feat_static_cat = len(self.cfg_dataset.name_feats.feat_static_cat)
         self.num_feat_static_real = len(self.cfg_dataset.name_feats.feat_static_real)
         self.num_past_feat_dynamic_real = len(self.cfg_dataset.name_feats.past_feat_dynamic_real)
         self.num_feat_dynamic_cat = len(self.cfg_dataset.name_feats.feat_dynamic_cat)
-
->>>>>>> d3f2023f
+        self.from_mlflow = from_mlflow
         self.model_config.context_length = (
             self.model_config.context_length
             if self.model_config.context_length is not None
@@ -530,13 +519,8 @@
             )
 
     def train(self, input_data: List[Dict[str, Any]]):
-<<<<<<< HEAD
         if self.from_mlflow is not None:
-            logging.error("Model already trained, cannot be retrained from scratch")
-=======
-        if self.from_pretrained:
             logger.error("Model already trained, cannot be retrained from scratch")
->>>>>>> d3f2023f
             return
         self.get_train_dataloader(input_data)
         accelerator = Accelerator()
@@ -587,11 +571,7 @@
 
                 self.loss_history.append(loss.item())
                 # if idx % 100 == 0:
-<<<<<<< HEAD
-                #     print(loss.item())
-=======
                 # print(loss.item())
->>>>>>> d3f2023f
 
     def predict(
         self,
