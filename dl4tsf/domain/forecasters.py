import logging
<<<<<<< HEAD
=======
import pickle
from pathlib import Path
>>>>>>> c4528a01
from typing import Any, Dict, Iterable, List, Optional, Tuple

import configs
import domain.metrics
import evaluate
import hydra
import numpy as np
import pandas as pd
import torch
from accelerate import Accelerator
from domain.lightning_module import TFTLightningModule
from domain.module import TFTModel
from domain.transformations import (
    create_test_dataloader,
    create_train_dataloader,
    create_validation_dataloader,
)
from gluonts.core.component import validated
from gluonts.dataset.common import Dataset
from gluonts.dataset.field_names import FieldName
from gluonts.dataset.pandas import PandasDataset as gluontsPandasDataset
from gluonts.evaluation import make_evaluation_predictions
from gluonts.itertools import Cyclic, IterableSlice, PseudoShuffled
from gluonts.time_feature import get_seasonality, time_features_from_frequency_str
from gluonts.torch.distributions import DistributionOutput, StudentTOutput
from gluonts.torch.model.estimator import PyTorchLightningEstimator
from gluonts.torch.model.predictor import PyTorchPredictor
from gluonts.torch.modules.loss import DistributionLoss, NegativeLogLikelihood
from gluonts.torch.util import IterableDataset
from gluonts.transform import (
    AddAgeFeature,
    AddObservedValuesIndicator,
    AddTimeFeatures,
    AsNumpyArray,
    Chain,
    ExpectedNumInstanceSampler,
    RemoveFields,
    SelectFields,
    SetField,
    TestSplitSampler,
    Transformation,
    ValidationSplitSampler,
    VstackFeatures,
)
<<<<<<< HEAD
=======
from mlflow.tracking.artifact_utils import _download_artifact_from_uri
from mlflow_deploy.flavor import register_model_mlflow
>>>>>>> c4528a01
from pytorch_lightning.loggers import TensorBoardLogger
from torch.optim import AdamW
from torch.utils.data import DataLoader
from utils import utils_gluonts
from utils.utils_informer.configuration_informer import CustomInformerConfig
from utils.utils_informer.modeling_informer import CustomInformerForPrediction
<<<<<<< HEAD
from utils.utils_informer.utils_tensorboard import get_summary_writer
=======
>>>>>>> c4528a01
from utils.utils_tft.split import CustomTFTInstanceSplitter

logger = logging.getLogger(__name__)

PREDICTION_INPUT_NAMES = [
    "feat_static_cat",
    "feat_static_real",
    "past_time_feat",
    "past_target",
    "past_observed_values",
    "future_time_feat",
    "past_feat_dynamic_real",
    "past_feat_dynamic_cat",
    "future_feat_dynamic_cat",
]

TRAINING_INPUT_NAMES = PREDICTION_INPUT_NAMES + [
    "future_target",
    "future_observed_values",
]


class Forecaster:
    def __init__(
        self,
        cfg_model: configs.Model,
        cfg_train: configs.Train,
        cfg_dataset: configs.Dataset,
        from_mlflow: str = None,
        **kwargs,
    ) -> None:
        self.model_config = cfg_model.model_config
        self.optimizer_config = cfg_model.optimizer_config
        self.model_name = cfg_model.model_name
        self.cfg_train = cfg_train
        self.cfg_dataset = cfg_dataset
        self.from_mlflow = from_mlflow

    def get_model(self):
        return self.model

    def save(self, path):
        pickle.dump(self.get_model(), Path(path).open(mode="wb"))

    def load_model(self, from_mlflow, dst_path=None):
        from_mlflow = "runs:/" + str(from_mlflow) + "/model"
        local_model_path = _download_artifact_from_uri(
            artifact_uri=from_mlflow, output_path=dst_path
        )
        model_subpath = Path(local_model_path) / "model.pkl"
        return pickle.load(Path(model_subpath).open(mode="rb"))

    def save_mlflow_model(self, tracking_url_type_store, forecaster):
        regist_model_name = self.model_name if tracking_url_type_store != "file" else None
        register_model_mlflow(
            model=forecaster, artifact_path="model", model_name=regist_model_name
        )

    def convert_to_percentage(self, agg_metrics: Dict[str, List[float]]):
        agg_metrics2 = {}
        for metric_name, values in agg_metrics.items():
            if metric_name in ["mape", "smape", "wmape"]:
                agg_metrics2[metric_name] = [val * 100 for val in values]
            else:
                agg_metrics2[metric_name] = values
        return agg_metrics2


class TFTForecaster(Forecaster, PyTorchLightningEstimator):
    @validated()
    def __init__(
        self,
        cfg_model: configs.Model,
        cfg_train: configs.Train,
        cfg_dataset: configs.Dataset,
        # model
        distr_output: DistributionOutput = StudentTOutput(),
        loss: DistributionLoss = NegativeLogLikelihood(),
        from_mlflow: str = None,
    ) -> None:
        Forecaster.__init__(
            self,
            cfg_model=cfg_model,
            cfg_train=cfg_train,
            cfg_dataset=cfg_dataset,
            from_mlflow=from_mlflow,
        )
        self.callback = hydra.utils.instantiate(cfg_train.callback, _convert_="all")
        self.logger = TensorBoardLogger(
            "tensorboard_logs",
            name=cfg_dataset.dataset_name,
            sub_dir="TFT",
            log_graph=True,
        )
        self.add_kwargs = {"callbacks": [self.callback], "logger": self.logger}
        trainer_kwargs = {**cfg_train.trainer_kwargs, **self.add_kwargs}
        PyTorchLightningEstimator.__init__(self, trainer_kwargs=trainer_kwargs)

        self.freq = self.cfg_dataset.freq
        self.num_feat_dynamic_real = len(self.cfg_dataset.name_feats.feat_dynamic_real)
        self.num_feat_static_cat = len(self.cfg_dataset.name_feats.feat_static_cat)
        self.num_feat_static_real = len(self.cfg_dataset.name_feats.feat_static_real)
        self.num_past_feat_dynamic_real = len(self.cfg_dataset.name_feats.past_feat_dynamic_real)
        self.num_feat_dynamic_cat = len(self.cfg_dataset.name_feats.feat_dynamic_cat)
        self.from_mlflow = from_mlflow
        self.model_config.context_length = (
            self.model_config.context_length
            if self.model_config.context_length is not None
            else self.model_config.prediction_length
        )

        self.model = None
        if from_mlflow is not None:
            self.model = self.load_model(from_mlflow)

        self.distr_output = distr_output
        self.loss = loss
        self.model_config.variable_dim = (
            self.model_config.variable_dim or self.model_config.d_models
        )
        self.model_config.static_cardinality = (
            self.model_config.static_cardinality
            if self.model_config.static_cardinality and self.num_feat_static_cat > 0
            else [1]
        )

        self.model_config.dynamic_cardinality = (
            self.model_config.dynamic_cardinality
            if self.model_config.dynamic_cardinality and self.num_feat_dynamic_cat > 0
            else [1]
        )

        self.time_features = (
            self.cfg_train.time_features
            if self.cfg_train.time_features is not None
            else time_features_from_frequency_str(self.freq)
        )

        self.batch_size = self.cfg_train.batch_size_train
        self.nb_batch_per_epoch = self.cfg_train.nb_batch_per_epoch

        self.train_sampler = self.cfg_train.train_sampler or ExpectedNumInstanceSampler(
            num_instances=1.0, min_future=self.model_config.prediction_length
        )
        self.validation_sampler = self.cfg_train.validation_sampler or ValidationSplitSampler(
            min_future=self.model_config.prediction_length
        )

    def train(self, input_data: gluontsPandasDataset):
        if self.from_mlflow is not None:
            logging.error("Model already trained, cannot be retrained from scratch")
            return
        self.model = super().train(training_data=input_data)

    def predict(
        self, test_dataset: gluontsPandasDataset, validation=True
    ) -> Tuple[List[pd.Series], List[pd.Series]]:
        forecast_it, ts_it = make_evaluation_predictions(
            dataset=test_dataset, predictor=self.model
        )
        forecasts_df = []
        for forecast in forecast_it:
            forecasts_df.append(
                utils_gluonts.sample_df(
                    forecast.samples,
                    periods=forecast.samples.shape[1],
                    start_date=forecast.start_date,
                    freq=forecast.freq,
                    ts_length=0,  # forecast.samples.shape[1],
                    pred_length=0,  # forecast.samples.shape[1],
                    validation=validation,
                )
            )
        if validation is False:
            list_it = []
            for ls in list(ts_it):
                list_it.append(ls[: -self.model_config.prediction_length])
        else:
            list_it = list(ts_it)

        return list_it, forecasts_df

    def get_callback_losses(self, type: str = "train") -> Dict[str, Any]:
        return self.callback.metrics["loss"][f"{type}_loss"]

    def evaluate(
        self,
        test_dataset: gluontsPandasDataset,
        mean: bool = False,
        percentage: bool = False,
    ) -> Dict[str, Any]:
        true_ts, forecasts = self.predict(test_dataset)
        agg_metrics = {
            "mae": domain.metrics.estimate_mae(
                forecasts, true_ts, self.model_config.prediction_length
            ),
            "rmse": domain.metrics.estimate_rmse(
                forecasts, true_ts, self.model_config.prediction_length
            ),
            "mape": domain.metrics.estimate_mape(
                forecasts,
                true_ts,
                self.model_config.prediction_length,
            ),
            "smape": domain.metrics.estimate_smape(
                forecasts,
                true_ts,
                self.model_config.prediction_length,
            ),
            "wmape": domain.metrics.estimate_wmape(
                forecasts,
                true_ts,
                self.model_config.prediction_length,
            ),
            "mase": domain.metrics.estimate_mase(
                forecasts, true_ts, self.model_config.prediction_length, self.freq
            ),
        }
        if percentage:
            agg_metrics = self.convert_to_percentage(agg_metrics)
        for i in range(1, 10):
            agg_metrics[f"QuantileLoss_{i/10}"] = domain.metrics.quantileloss(
                forecasts, true_ts, self.model_config.prediction_length, i / 10
            )

        if mean:
            for name, values in agg_metrics.items():
                agg_metrics[name] = np.mean(values)

        return agg_metrics, true_ts, forecasts

    def create_transformation(self) -> Transformation:
        remove_field_names = []
        if self.num_feat_static_real == 0:
            remove_field_names.append(FieldName.FEAT_STATIC_REAL)
        if self.num_feat_dynamic_real == 0:
            remove_field_names.append(FieldName.FEAT_DYNAMIC_REAL)
        if self.num_past_feat_dynamic_real == 0:
            remove_field_names.append(FieldName.PAST_FEAT_DYNAMIC_REAL)
        if self.num_feat_dynamic_cat == 0:
            remove_field_names.append(FieldName.FEAT_DYNAMIC_CAT)

        return Chain(
            [RemoveFields(field_names=remove_field_names)]
            + (
                [SetField(output_field=FieldName.FEAT_STATIC_CAT, value=[0])]
                if not self.num_feat_static_cat > 0
                else []
            )
            + (
                [SetField(output_field=FieldName.FEAT_STATIC_REAL, value=[0.0])]
                if not self.num_feat_static_real > 0
                else []
            )
            + (
                [SetField(output_field=FieldName.PAST_FEAT_DYNAMIC_REAL, value=[0.0])]
                if not self.num_past_feat_dynamic_real > 0
                else []
            )
            + (
                [
                    SetField(
                        output_field=FieldName.FEAT_DYNAMIC_CAT,
                        value=np.zeros(self.cfg_dataset.ts_length, dtype=int),
                    )
                ]
                if not self.num_feat_dynamic_cat > 0
                else []
            )
            + [
                AsNumpyArray(
                    field=FieldName.FEAT_STATIC_CAT,
                    expected_ndim=1,
                    dtype=int,
                ),
                AsNumpyArray(
                    field=FieldName.FEAT_STATIC_REAL,
                    expected_ndim=1,
                ),
                AsNumpyArray(
                    field=FieldName.TARGET,
                    # in the following line, we add 1 for the time dimension
                    expected_ndim=1 + len(self.distr_output.event_shape),
                ),
                AddObservedValuesIndicator(
                    target_field=FieldName.TARGET,
                    output_field=FieldName.OBSERVED_VALUES,
                ),
                AddTimeFeatures(
                    start_field=FieldName.START,
                    target_field=FieldName.TARGET,
                    output_field=FieldName.FEAT_TIME,
                    time_features=self.time_features,
                    pred_length=self.model_config.prediction_length,
                ),
                AddAgeFeature(
                    target_field=FieldName.TARGET,
                    output_field=FieldName.FEAT_AGE,
                    pred_length=self.model_config.prediction_length,
                    log_scale=True,
                ),
                VstackFeatures(
                    output_field=FieldName.FEAT_TIME,
                    input_fields=[FieldName.FEAT_TIME, FieldName.FEAT_AGE]
                    + ([FieldName.FEAT_DYNAMIC_REAL] if self.num_feat_dynamic_real > 0 else []),
                ),
            ]
        )

    def _create_instance_splitter(self, module: TFTLightningModule, mode: str):
        assert mode in ["training", "validation", "test"]

        instance_sampler = {
            "training": self.train_sampler,
            "validation": self.validation_sampler,
            "test": TestSplitSampler(),
        }[mode]

        ts_fields = [
            FieldName.FEAT_TIME,
            FieldName.FEAT_DYNAMIC_CAT,
        ]

        past_ts_fields = []
        if self.num_past_feat_dynamic_real > 0:
            past_ts_fields.append(FieldName.PAST_FEAT_DYNAMIC_REAL)

        return CustomTFTInstanceSplitter(
            instance_sampler=instance_sampler,
            past_length=module.model._past_length,
            future_length=self.model_config.prediction_length,
            time_series_fields=ts_fields,
            past_time_series_fields=past_ts_fields,
            dummy_value=self.distr_output.value_in_support,
        )

    def create_training_data_loader(
        self,
        data: Dataset,
        module: TFTLightningModule,
        shuffle_buffer_length: Optional[int] = None,
        **kwargs,
    ) -> Iterable:
        transformation = self._create_instance_splitter(module, "training") + SelectFields(
            TRAINING_INPUT_NAMES
        )

        training_instances = transformation.apply(
            Cyclic(data)
            if shuffle_buffer_length is None
            else PseudoShuffled(Cyclic(data), shuffle_buffer_length=shuffle_buffer_length)
        )

        return IterableSlice(
            iter(
                DataLoader(
                    IterableDataset(training_instances),
                    batch_size=self.batch_size,
                    **kwargs,
                )
            ),
            self.nb_batch_per_epoch,
        )

    def create_validation_data_loader(
        self,
        data: Dataset,
        module: TFTLightningModule,
        **kwargs,
    ) -> Iterable:
        transformation = self._create_instance_splitter(module, "validation") + SelectFields(
            TRAINING_INPUT_NAMES
        )

        validation_instances = transformation.apply(data)

        return DataLoader(
            IterableDataset(validation_instances),
            batch_size=self.batch_size,
            **kwargs,
        )

    def create_predictor(
        self,
        transformation: Transformation,
        module: TFTLightningModule,
    ) -> PyTorchPredictor:
        prediction_splitter = self._create_instance_splitter(module, "test")

        return PyTorchPredictor(
            input_transform=transformation + prediction_splitter,
            input_names=PREDICTION_INPUT_NAMES,
            prediction_net=module.model,
            batch_size=self.batch_size,
            prediction_length=self.model_config.prediction_length,
            device=torch.device("cuda" if torch.cuda.is_available() else "cpu"),
        )

    def create_lightning_module(self) -> TFTLightningModule:
        model = TFTModel(
            freq=self.freq,
            model_config=self.model_config,
            num_feat_dynamic_real=1 + self.num_feat_dynamic_real + len(self.time_features),  # age
            num_feat_static_real=max(1, self.num_feat_static_real),
            num_feat_static_cat=max(1, self.num_feat_static_cat),
            num_past_feat_dynamic_real=self.num_past_feat_dynamic_real,
            num_feat_dynamic_cat=self.num_feat_dynamic_cat,
            distr_output=self.distr_output,
        )

        return TFTLightningModule(model=model, loss=self.loss)


class InformerForecaster(Forecaster):
    def __init__(
        self,
        cfg_model: configs.Model,
        cfg_train: configs.Train,
        cfg_dataset: configs.Dataset,
        from_mlflow: str = None,
    ) -> None:
        Forecaster.__init__(
            self,
            cfg_model=cfg_model,
            cfg_train=cfg_train,
            cfg_dataset=cfg_dataset,
            from_mlflow=from_mlflow,
        )
<<<<<<< HEAD

=======
        self.from_mlflow = from_mlflow
>>>>>>> c4528a01
        self.freq = self.cfg_dataset.freq
        time_features = time_features_from_frequency_str(self.freq)
        self.model_config_informer = CustomInformerConfig(
            num_time_features=len(time_features) + 1,
            cardinality=self.model_config.static_cardinality,
            num_dynamic_real_features=len(self.cfg_dataset.name_feats.feat_dynamic_real),
            num_static_categorical_features=len(self.cfg_dataset.name_feats.feat_static_cat),
            num_static_real_features=len(self.cfg_dataset.name_feats.feat_static_real),
            num_past_dynamic_real_features=len(self.cfg_dataset.name_feats.past_feat_dynamic_real),
            **self.model_config.dict(),
            report_to="tensorboard",
            output_dir="tensorboard_logs",
        )
        if from_mlflow is not None:
            self.model = self.load_model(from_mlflow)
            # CustomInformerForPrediction.from_pretrained(self.from_pretrained)
        else:
            self.model = CustomInformerForPrediction(self.model_config_informer)

    def get_train_dataloader(self, train_dataset: List[Dict[str, Any]]):
        logger.info("Create train dataloader")
        self.train_dataloader = create_train_dataloader(
            config=self.model_config_informer,
            freq=self.freq,
            data=train_dataset,
            batch_size=self.cfg_train.batch_size_train,
            num_batches_per_epoch=self.cfg_train.nb_batch_per_epoch,
            num_workers=2,
        )

    def get_test_dataloader(self, test_dataset: List[Dict[str, Any]], validation=True):
        logger.info("Create test dataloader")
        if validation is True:
            self.test_dataloader = create_validation_dataloader(
                config=self.model_config_informer,
                freq=self.freq,
                data=test_dataset,
                batch_size=self.cfg_train.batch_size_test,
            )
        else:
            self.test_dataloader = create_test_dataloader(
                config=self.model_config_informer,
                freq=self.freq,
                data=test_dataset,
                batch_size=self.cfg_train.batch_size_test,
            )

    def train(self, input_data: List[Dict[str, Any]]):
        if self.from_mlflow is not None:
            logger.error("Model already trained, cannot be retrained from scratch")
            return
        self.get_train_dataloader(input_data)
        accelerator = Accelerator()
        device = accelerator.device
        self.model.to(device)
        optimizer = AdamW(self.model.parameters(), **self.optimizer_config)

        self.model, optimizer, self.train_dataloader = accelerator.prepare(
            self.model,
            optimizer,
            self.train_dataloader,
        )

        self.loss_history = []

        self.writer = get_summary_writer(
            log_dir="tensorboard_logs",
            dataset_name=self.cfg_dataset.dataset_name,
            model_name="Informer",
        )

        global_step = 0
        self.model.train()
        if device.type == "cuda":
            self.model.double()

        for epoch in range(self.cfg_train.epochs):
            for idx, batch in enumerate(self.train_dataloader):
                optimizer.zero_grad()
                outputs = self.model(
                    static_categorical_features=batch["static_categorical_features"].to(device)
                    if self.model_config_informer.num_static_categorical_features > 0
                    else None,
                    static_real_features=batch["static_real_features"].to(device)
                    if self.model_config_informer.num_static_real_features > 0
                    else None,
                    past_time_features=batch["past_time_features"].to(torch.float32).to(device)
                    if device.type == "mps"
                    else batch["past_time_features"].to(device),
                    past_values=batch["past_values"].to(device),
                    future_time_features=batch["future_time_features"].to(torch.float32).to(device)
                    if device.type == "mps"
                    else batch["future_time_features"].to(device),
                    future_values=batch["future_values"].to(device),
                    past_observed_mask=batch["past_observed_mask"].to(device),
                    future_observed_mask=batch["future_observed_mask"].to(device),
                    past_dynamic_real_features=batch["past_dynamic_real_features"].to(device)
                    if self.model_config_informer.num_past_dynamic_real_features > 0
                    # if device.type == "mps"
                    # else batch["past_dynamic_real_features"].to(device),
                    else None,
                )
                loss = outputs.loss

                # Backpropagation
                accelerator.backward(loss)
                optimizer.step()

                self.loss_history.append(loss.item())
                # if idx % 100 == 0:
                # print(loss.item())
                self.writer.add_scalar("train_loss", loss.item(), global_step)
                global_step += 1
        self.writer.close()

    def predict(
        self,
        test_dataset: List[Dict[str, Any]],
        transform_df=True,
        validation=True,
    ) -> Tuple[List[pd.Series], List[pd.Series]]:
        self.get_test_dataloader(test_dataset, validation)
        accelerator = Accelerator()
        device = accelerator.device

        self.model.to(device)
        self.model.eval()
        forecasts_ = []
        ts_it_ = []
        i = 0
        for batch in self.test_dataloader:
            outputs = self.model.generate(
                static_categorical_features=batch["static_categorical_features"].to(device)
                if self.model_config_informer.num_static_categorical_features > 0
                else None,
                static_real_features=batch["static_real_features"].to(device)
                if self.model_config_informer.num_static_real_features > 0
                else None,
                past_time_features=batch["past_time_features"].to(torch.float32).to(device)
                if device.type == "mps"
                else batch["past_time_features"].to(device),
                past_values=batch["past_values"].to(device),
                future_time_features=batch["future_time_features"].to(torch.float32).to(device)
                if device.type == "mps"
                else batch["future_time_features"].to(device),
                past_observed_mask=batch["past_observed_mask"].to(device),
                past_dynamic_real_features=batch["past_dynamic_real_features"].to(device)
                if self.model_config_informer.num_past_dynamic_real_features > 0
                else None,
                # if device.type == "mps"
                # else batch["past_dynamic_real_features"].to(device),
            )
            forecasts_.append(outputs.sequences.cpu().numpy())
            ts_it_.append(batch["past_values"].numpy())
            i = i + 1
        forecasts = np.vstack(forecasts_)
        ts_it = np.vstack(ts_it_)
        if not transform_df:
            return ts_it, forecasts
        # periods = len(test_dataset[0]["target"])
        df_ts = utils_gluonts.transform_huggingface_to_dict(test_dataset, freq=self.freq)
        forecasts_df = {}

        for i, forecast in enumerate(forecasts):
            forecasts_df[i] = utils_gluonts.sample_df(
                forecast,
                periods=forecast.shape[1],
                start_date=test_dataset[0]["start"],
                freq=self.freq,
                ts_length=len(test_dataset[0]["target"]),
                pred_length=self.model_config.prediction_length,
                validation=validation,
            )

        return df_ts, forecasts_df

    def get_callback_losses(self, type: str = "train") -> Dict[str, Any]:
        return self.loss_history

    def evaluate(
        self, test_dataset: List[Dict[str, Any]], forecasts=[], percentage: bool = False
    ) -> Tuple[Dict[str, Any], List[float]]:
        if len(forecasts) == 0:
            true_ts, forecasts = self.predict(test_dataset, transform_df=False)
        forecast_median = np.median(forecasts, 1)
        mase_metric = evaluate.load("evaluate-metric/mase")
        smape_metric = evaluate.load("evaluate-metric/smape")
        mase_metrics = []
        smape_metrics = []

        for item_id, ts in enumerate(test_dataset):
            training_data = ts["target"][: -self.model_config.prediction_length]
            ground_truth = ts["target"][-self.model_config.prediction_length :]
            mase = mase_metric.compute(
                predictions=forecast_median[item_id],
                references=np.array(ground_truth),
                training=np.array(training_data),
                periodicity=get_seasonality(self.freq),
            )
            mase_metrics.append(mase["mase"])

            smape = smape_metric.compute(
                predictions=forecast_median[item_id],
                references=np.array(ground_truth),
            )
            smape_metrics.append(smape["smape"])

        metrics = {}
        metrics["smape"] = smape_metrics
        metrics["mase"] = mase_metrics
        if percentage:
            metrics = self.convert_to_percentage(metrics)
        df_ts = pd.DataFrame(true_ts.T)
        forecasts_df = {}

        for i, forecast in enumerate(forecasts):
            forecasts_df[i] = utils_gluonts.sample_df(
                forecast,
                periods=forecast.shape[1],
                start_date=test_dataset[0]["start"],
                freq=self.freq,
                ts_length=len(test_dataset[0]["target"]),
                pred_length=self.model_config.prediction_length,
                validation=True,
            )

        return metrics, df_ts, forecasts_df<|MERGE_RESOLUTION|>--- conflicted
+++ resolved
@@ -1,9 +1,6 @@
 import logging
-<<<<<<< HEAD
-=======
 import pickle
 from pathlib import Path
->>>>>>> c4528a01
 from typing import Any, Dict, Iterable, List, Optional, Tuple
 
 import configs
@@ -48,21 +45,15 @@
     ValidationSplitSampler,
     VstackFeatures,
 )
-<<<<<<< HEAD
-=======
 from mlflow.tracking.artifact_utils import _download_artifact_from_uri
 from mlflow_deploy.flavor import register_model_mlflow
->>>>>>> c4528a01
 from pytorch_lightning.loggers import TensorBoardLogger
 from torch.optim import AdamW
 from torch.utils.data import DataLoader
 from utils import utils_gluonts
 from utils.utils_informer.configuration_informer import CustomInformerConfig
 from utils.utils_informer.modeling_informer import CustomInformerForPrediction
-<<<<<<< HEAD
 from utils.utils_informer.utils_tensorboard import get_summary_writer
-=======
->>>>>>> c4528a01
 from utils.utils_tft.split import CustomTFTInstanceSplitter
 
 logger = logging.getLogger(__name__)
@@ -491,11 +482,7 @@
             cfg_dataset=cfg_dataset,
             from_mlflow=from_mlflow,
         )
-<<<<<<< HEAD
-
-=======
         self.from_mlflow = from_mlflow
->>>>>>> c4528a01
         self.freq = self.cfg_dataset.freq
         time_features = time_features_from_frequency_str(self.freq)
         self.model_config_informer = CustomInformerConfig(
