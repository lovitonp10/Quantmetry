--- conflicted
+++ resolved
@@ -7,17 +7,11 @@
 from configs import Configs
 from domain import forecasters
 from load.dataloaders import CustomDataLoader
-<<<<<<< HEAD
-
-# from domain.plots import plot_timeseries
-from omegaconf import DictConfig, OmegaConf
-=======
 from mlflow_deploy import logging_mlflow
 
 # from domain.plots import plot_timeseries
 from omegaconf import DictConfig, OmegaConf
 from utils.utils_gluonts import get_mean_metrics
->>>>>>> 5e7b2034
 
 logger = logging.getLogger(__name__)
 logger.info("Start")
