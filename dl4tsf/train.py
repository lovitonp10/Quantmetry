--- conflicted
+++ resolved
@@ -76,15 +76,8 @@
     logger.info(ts_it[0].tail())
     logger.info(forecast_it[0].head())
 
-<<<<<<< HEAD
-    # logger.info(metrics)
-
-    # logger.info(ts_it[:10])
-    # logger.info(forecast_it.shape)
-=======
     mlflow.log_metrics(get_mean_metrics(metrics))
     # logger.info(metrics)
->>>>>>> c4528a01
 
     logger.info("Compute Prediction")
     ts_it, forecast_it = forecaster.predict(test_dataset=dataset.test, validation=False)
