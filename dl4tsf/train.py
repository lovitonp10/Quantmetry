import logging

import hydra
import mlflow
from configs import Configs
from domain import forecasters

# from domain.plots import plot_timeseries
from omegaconf import DictConfig, OmegaConf
from load.dataloaders import CustomDataLoader

<<<<<<< HEAD
from urllib.parse import urlparse

from mlflow_deploy import logging_mlflow

import os
=======
logger = logging.getLogger(__name__)
logger.info("Start")
>>>>>>> d3f2023f


@hydra.main(version_base="1.3", config_path="configs", config_name="config")
def main(cfgHydra: DictConfig):

    # Convert hydra config to dict
    cfg = OmegaConf.to_object(cfgHydra)
    cfg: Configs = Configs(**cfg)
<<<<<<< HEAD

    # print(cfgHydra["dataset"]["enedis"]["dataset_name"])
    hydra_output_dir = hydra.core.hydra_config.HydraConfig.get()["runtime"]["output_dir"]

    azure_logger = "azure.core.pipeline.policies.http_logging_policy"
    logging.getLogger(azure_logger).setLevel(logging.WARNING)

    os.environ["AZURE_STORAGE_CONNECTION_STRING"] = cfgHydra["_paths"]["mlflow"][
        "AZURE_STORAGE_CONNECTION_STRING"
    ]
    mlflow.set_tracking_uri(cfgHydra["_paths"]["mlflow"]["tracking_uri"])

    mlflow.set_experiment(cfgHydra["_paths"]["mlflow"]["experiment_name"])

    """mlflow.start_run()
    for pipeline_name in list(cfgHydra.keys())[:-1]:
        with mlflow.start_run(nested=True, run_name=pipeline_name + "_yaml"):
            logging_mlflow.log_params_from_omegaconf_dict(cfgHydra[pipeline_name])"""

    with mlflow.start_run(nested=True, run_name="train"):
        mlflow.log_param("hydra_output_dir", hydra_output_dir)
        logging_mlflow.log_params_from_omegaconf_dict(cfgHydra["train"])
        for pipeline_name in list(cfgHydra.keys())[:-1]:
            logging_mlflow.log_params_from_omegaconf_dict(cfgHydra[pipeline_name])

        logging.basicConfig(
            level=logging.INFO,
            format="%(asctime)s %(levelname)s %(message)s",
            filename="example.log",
            filemode="w",
        )

        logging.info("Prepare Data")
        loader_data = CustomDataLoader(
            cfg_dataset=cfg.dataset,
            target=cfg.dataset.load["target"],
            feats=cfg.dataset.name_feats,
            cfg_model=cfg.model,
            test_length=cfg.dataset.test_length,
        )
        dataset = loader_data.get_dataset()

        logging.info("Training")
        forecaster_inst = getattr(forecasters, cfg.model.model_name)
        forecaster = forecaster_inst(
            cfg_model=cfg.model, cfg_train=cfg.train, cfg_dataset=cfg.dataset
        )

        forecaster.train(input_data=dataset.train)
        losses = forecaster.get_callback_losses(type="train")
        logging.info("first 10 losses")
        logging.info(losses[:10])

        # mlflow.log_metric("loss", losses[-1], step=0)
        mlflow.log_metrics({"loss": losses[-1]})

        ts_it, forecast_it = forecaster.predict(test_dataset=dataset.test)

        # logging.info(ts_it[:10])
        # logging.info(forecast_it.shape)
        logging.info(ts_it[0].tail())
        logging.info(forecast_it[0].head())

        # metrics = forecaster.evaluate(test_dataset=dataset.test)
        # logging.info(metrics)

        # logging.info("Plot first TS predictions")
        # plot_timeseries(
        #     0,
        #     uni_variate_dataset=dataset.test,
        #     prediction_length=cfg.model.model_config.prediction_length,
        #     forecasts=forecast_it,
        # )

        tracking_url_type_store = urlparse(mlflow.get_tracking_uri()).scheme

        forecaster.save_mlflow_model(tracking_url_type_store, forecaster)

        last_run = mlflow.last_active_run().info.run_id

    logging.info("MLflow test")

    forecaster = forecaster_inst(
        cfg_model=cfg.model, cfg_train=cfg.train, cfg_dataset=cfg.dataset, from_mlflow=last_run
    )
=======
    logging.basicConfig(
        level=logging.INFO,
        format="%(asctime)s %(levelname)s %(message)s",
        filename="example.log",
        filemode="w",
    )

    logger.info("Prepare Data")
    loader_data = CustomDataLoader(
        cfg_dataset=cfg.dataset,
        target=cfg.dataset.load["target"],
        feats=cfg.dataset.name_feats,
        cfg_model=cfg.model,
        test_length=cfg.dataset.test_length,
    )
    dataset = loader_data.get_dataset()
    logger.info("Prepare Completed")

    logger.info("Training")
    forecaster_inst = getattr(forecasters, cfg.model.model_name)
    forecaster = forecaster_inst(cfg_model=cfg.model, cfg_train=cfg.train, cfg_dataset=cfg.dataset)
    forecaster.train(input_data=dataset.train)
    logger.info("Training Completed")

    logger.info("Compute First 10 Losses")
    losses = forecaster.get_callback_losses(type="train")
    logger.info(losses[:10])

    logger.info("Compute Validation & Evaluation")
    # ts_it, forecast_it = forecaster.predict(test_dataset=dataset.validation, validation=True)
    metrics, ts_it, forecast_it = forecaster.evaluate(test_dataset=dataset.validation)
    logger.info(ts_it[0].tail())
    logger.info(forecast_it[0].head())

    logger.info(metrics)
>>>>>>> d3f2023f

    # logger.info(ts_it[:10])
    # logger.info(forecast_it.shape)

<<<<<<< HEAD
    logging.info(ts_it[0].tail())
    logging.info(forecast_it[0].head())

=======
    logger.info("Compute Prediction")
    ts_it, forecast_it = forecaster.predict(test_dataset=dataset.test, validation=False)

    # logger.info(ts_it[:10])
    # logger.info(forecast_it.shape)
    logger.info(ts_it[0].tail())
    logger.info(forecast_it[0].head())

    # logger.info("Plot first TS predictions")
    # plot_timeseries(
    #     0,
    #     uni_variate_dataset=dataset.test,
    #     prediction_length=cfg.model.model_config.prediction_length,
    #     forecasts=forecast_it,
    # )
    logger.info("End")

>>>>>>> d3f2023f

if __name__ == "__main__":
    main()<|MERGE_RESOLUTION|>--- conflicted
+++ resolved
@@ -9,16 +9,14 @@
 from omegaconf import DictConfig, OmegaConf
 from load.dataloaders import CustomDataLoader
 
-<<<<<<< HEAD
 from urllib.parse import urlparse
 
 from mlflow_deploy import logging_mlflow
 
 import os
-=======
+
 logger = logging.getLogger(__name__)
 logger.info("Start")
->>>>>>> d3f2023f
 
 
 @hydra.main(version_base="1.3", config_path="configs", config_name="config")
@@ -27,7 +25,6 @@
     # Convert hydra config to dict
     cfg = OmegaConf.to_object(cfgHydra)
     cfg: Configs = Configs(**cfg)
-<<<<<<< HEAD
 
     # print(cfgHydra["dataset"]["enedis"]["dataset_name"])
     hydra_output_dir = hydra.core.hydra_config.HydraConfig.get()["runtime"]["output_dir"]
@@ -60,7 +57,7 @@
             filemode="w",
         )
 
-        logging.info("Prepare Data")
+        logger.info("Prepare Data")
         loader_data = CustomDataLoader(
             cfg_dataset=cfg.dataset,
             target=cfg.dataset.load["target"],
@@ -69,38 +66,48 @@
             test_length=cfg.dataset.test_length,
         )
         dataset = loader_data.get_dataset()
+        logger.info("Prepare Completed")
 
-        logging.info("Training")
+        logger.info("Training")
         forecaster_inst = getattr(forecasters, cfg.model.model_name)
         forecaster = forecaster_inst(
             cfg_model=cfg.model, cfg_train=cfg.train, cfg_dataset=cfg.dataset
         )
+        forecaster.train(input_data=dataset.train)
+        logger.info("Training Completed")
 
-        forecaster.train(input_data=dataset.train)
+        logger.info("Compute First 10 Losses")
         losses = forecaster.get_callback_losses(type="train")
-        logging.info("first 10 losses")
-        logging.info(losses[:10])
-
-        # mlflow.log_metric("loss", losses[-1], step=0)
+        logger.info(losses[:10])
         mlflow.log_metrics({"loss": losses[-1]})
 
-        ts_it, forecast_it = forecaster.predict(test_dataset=dataset.test)
+        logger.info("Compute Validation & Evaluation")
+        # ts_it, forecast_it = forecaster.predict(test_dataset=dataset.validation, validation=True)
+        metrics, ts_it, forecast_it = forecaster.evaluate(test_dataset=dataset.validation)
+        logger.info(ts_it[0].tail())
+        logger.info(forecast_it[0].head())
 
-        # logging.info(ts_it[:10])
-        # logging.info(forecast_it.shape)
-        logging.info(ts_it[0].tail())
-        logging.info(forecast_it[0].head())
+        logger.info(metrics)
 
-        # metrics = forecaster.evaluate(test_dataset=dataset.test)
-        # logging.info(metrics)
+        # logger.info(ts_it[:10])
+        # logger.info(forecast_it.shape)
 
-        # logging.info("Plot first TS predictions")
+        logger.info("Compute Prediction")
+        ts_it, forecast_it = forecaster.predict(test_dataset=dataset.test, validation=False)
+
+        # logger.info(ts_it[:10])
+        # logger.info(forecast_it.shape)
+        logger.info(ts_it[0].tail())
+        logger.info(forecast_it[0].head())
+
+        # logger.info("Plot first TS predictions")
         # plot_timeseries(
         #     0,
         #     uni_variate_dataset=dataset.test,
         #     prediction_length=cfg.model.model_config.prediction_length,
         #     forecasts=forecast_it,
         # )
+        logger.info("End")
 
         tracking_url_type_store = urlparse(mlflow.get_tracking_uri()).scheme
 
@@ -113,70 +120,12 @@
     forecaster = forecaster_inst(
         cfg_model=cfg.model, cfg_train=cfg.train, cfg_dataset=cfg.dataset, from_mlflow=last_run
     )
-=======
-    logging.basicConfig(
-        level=logging.INFO,
-        format="%(asctime)s %(levelname)s %(message)s",
-        filename="example.log",
-        filemode="w",
-    )
 
-    logger.info("Prepare Data")
-    loader_data = CustomDataLoader(
-        cfg_dataset=cfg.dataset,
-        target=cfg.dataset.load["target"],
-        feats=cfg.dataset.name_feats,
-        cfg_model=cfg.model,
-        test_length=cfg.dataset.test_length,
-    )
-    dataset = loader_data.get_dataset()
-    logger.info("Prepare Completed")
+    ts_it, forecast_it = forecaster.predict(test_dataset=dataset.test, validation=False)
 
-    logger.info("Training")
-    forecaster_inst = getattr(forecasters, cfg.model.model_name)
-    forecaster = forecaster_inst(cfg_model=cfg.model, cfg_train=cfg.train, cfg_dataset=cfg.dataset)
-    forecaster.train(input_data=dataset.train)
-    logger.info("Training Completed")
-
-    logger.info("Compute First 10 Losses")
-    losses = forecaster.get_callback_losses(type="train")
-    logger.info(losses[:10])
-
-    logger.info("Compute Validation & Evaluation")
-    # ts_it, forecast_it = forecaster.predict(test_dataset=dataset.validation, validation=True)
-    metrics, ts_it, forecast_it = forecaster.evaluate(test_dataset=dataset.validation)
-    logger.info(ts_it[0].tail())
-    logger.info(forecast_it[0].head())
-
-    logger.info(metrics)
->>>>>>> d3f2023f
-
-    # logger.info(ts_it[:10])
-    # logger.info(forecast_it.shape)
-
-<<<<<<< HEAD
     logging.info(ts_it[0].tail())
     logging.info(forecast_it[0].head())
 
-=======
-    logger.info("Compute Prediction")
-    ts_it, forecast_it = forecaster.predict(test_dataset=dataset.test, validation=False)
-
-    # logger.info(ts_it[:10])
-    # logger.info(forecast_it.shape)
-    logger.info(ts_it[0].tail())
-    logger.info(forecast_it[0].head())
-
-    # logger.info("Plot first TS predictions")
-    # plot_timeseries(
-    #     0,
-    #     uni_variate_dataset=dataset.test,
-    #     prediction_length=cfg.model.model_config.prediction_length,
-    #     forecasts=forecast_it,
-    # )
-    logger.info("End")
-
->>>>>>> d3f2023f
 
 if __name__ == "__main__":
     main()