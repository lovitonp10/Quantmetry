import logging

import hydra
from configs import Configs
from domain import forecasters

# from domain.plots import plot_timeseries
from omegaconf import DictConfig, OmegaConf
from load.dataloaders import CustomDataLoader

logger = logging.getLogger(__name__)
logger.info("Start")


@hydra.main(version_base="1.3", config_path="configs", config_name="config")
def main(cfgHydra: DictConfig):

    # Convert hydra config to dict
    cfg = OmegaConf.to_object(cfgHydra)
    cfg: Configs = Configs(**cfg)
    logging.basicConfig(
        level=logging.INFO,
        format="%(asctime)s %(levelname)s %(message)s",
        filename="example.log",
        filemode="w",
    )

    logger.info("Prepare Data")
    loader_data = CustomDataLoader(
        cfg_dataset=cfg.dataset,
        target=cfg.dataset.load["target"],
        feats=cfg.dataset.name_feats,
        cfg_model=cfg.model,
        test_length=cfg.dataset.test_length,
    )
    dataset = loader_data.get_dataset()
    logger.info("Prepare Completed")

    logger.info("Training")
    forecaster_inst = getattr(forecasters, cfg.model.model_name)
    forecaster = forecaster_inst(cfg_model=cfg.model, cfg_train=cfg.train, cfg_dataset=cfg.dataset)
    forecaster.train(input_data=dataset.train)
    logger.info("Training Completed")

    logger.info("Compute First 10 Losses")
    losses = forecaster.get_callback_losses(type="train")
    logger.info(losses[:10])

    logger.info("Compute Validation & Evaluation")
    # ts_it, forecast_it = forecaster.predict(test_dataset=dataset.validation, validation=True)
<<<<<<< HEAD
    metrics, ts_it, forecast_it = forecaster.evaluate(
        test_dataset=dataset.validation, percentage=False
    )
    logging.info(ts_it[0].tail())
    logging.info(forecast_it[0].head())
=======
    metrics, ts_it, forecast_it = forecaster.evaluate(test_dataset=dataset.validation)
    logger.info(ts_it[0].tail())
    logger.info(forecast_it[0].head())
>>>>>>> d3f2023f

    logger.info(metrics)

    # logger.info(ts_it[:10])
    # logger.info(forecast_it.shape)

    logger.info("Compute Prediction")
    ts_it, forecast_it = forecaster.predict(test_dataset=dataset.test, validation=False)

    # logger.info(ts_it[:10])
    # logger.info(forecast_it.shape)
    logger.info(ts_it[0].tail())
    logger.info(forecast_it[0].head())

    # logger.info("Plot first TS predictions")
    # plot_timeseries(
    #     0,
    #     uni_variate_dataset=dataset.test,
    #     prediction_length=cfg.model.model_config.prediction_length,
    #     forecasts=forecast_it,
    # )
    logger.info("End")


if __name__ == "__main__":
    main()<|MERGE_RESOLUTION|>--- conflicted
+++ resolved
@@ -48,17 +48,9 @@
 
     logger.info("Compute Validation & Evaluation")
     # ts_it, forecast_it = forecaster.predict(test_dataset=dataset.validation, validation=True)
-<<<<<<< HEAD
-    metrics, ts_it, forecast_it = forecaster.evaluate(
-        test_dataset=dataset.validation, percentage=False
-    )
-    logging.info(ts_it[0].tail())
-    logging.info(forecast_it[0].head())
-=======
     metrics, ts_it, forecast_it = forecaster.evaluate(test_dataset=dataset.validation)
     logger.info(ts_it[0].tail())
     logger.info(forecast_it[0].head())
->>>>>>> d3f2023f
 
     logger.info(metrics)
 
