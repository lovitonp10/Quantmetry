import glob
import pandas as pd
from gluonts.dataset.common import TrainDatasets
from load.load_data_aifluence import Aifluence
from gluonts.dataset.repository.datasets import get_dataset as get_gluonts_dataset
from datasets import load_dataset as get_huggingface_dataset
from functools import partial
from utils.custom_objects_pydantic import HuggingFaceDataset
from domain.transformations_pd import transform_start_field
from load.load_exo_data import add_weather
<<<<<<< HEAD
from typing import Dict, Optional
import logging
=======
from typing import Optional, Dict
>>>>>>> 10554396

logger = logging.getLogger(__name__)


def climate(
    path: str = "data/climate_delhi/",
    target: str = "mean_temp",
    weather: Dict[str, any] = {
        "path_weather": "data/all_weather/",
        "dynamic_features": ["temperature", "rainfall", "pressure"],
        "cat_features": ["barometric_trend"],
        "station_name": "ORLY",
    },
) -> pd.DataFrame:
    list_csv = glob.glob(path + "*.csv")
    df_climate = pd.DataFrame()
    for file in list_csv:
        df_tmp = pd.read_csv(file)
        df_climate = pd.concat([df_climate, df_tmp], axis=0)
    df_climate = df_climate.set_index("date")
    df_climate.index = pd.to_datetime(df_climate.index)
    df_climate = df_climate[[target]]

    if weather:
        df_climate = add_weather(df_climate, weather)

    return df_climate


def energy(
    path: str = "data/energy/",
    target: str = "consommation",
    weather: Dict[str, any] = {
        "path_weather": "data/all_weather/",
        "dynamic_features": ["temperature", "rainfall", "pressure"],
        "cat_features": ["barometric_trend"],
        "station_name": "ORLY",
    },
) -> pd.DataFrame:
    list_csv = glob.glob(path + "*.csv")
    df_energy = pd.DataFrame()
    for file in list_csv:
        df_tmp = pd.read_csv(file, sep=";")
        df_energy = pd.concat([df_energy, df_tmp], axis=0)
    df_energy.rename(columns={"heure": "hour", "libelle_region": "region"}, inplace=True)
    df_energy = df_energy[["date", "hour", "region", target]]
    df_energy = df_energy[df_energy.region != "Grand Est"]
    df_energy["date_hour"] = pd.to_datetime(
        df_energy.date + " " + df_energy.hour, format="%Y-%m-%d %H:%M"
    )
    df_energy = df_energy.sort_values(by=["region", "date_hour"], ascending=True).reset_index(
        drop=True
    )
    df_energy.index = df_energy["date_hour"]
    df_energy = df_energy[["region", "consommation"]]

    if weather:
        df_energy = add_weather(df_energy, weather)

    return df_energy


def enedis(
    path: str = "data/enedis/",
    target: str = "total_energy",
    weather: Dict[str, any] = {
        "path_weather": "data/all_weather/",
        "dynamic_features": ["temperature", "rainfall", "pressure"],
        "cat_features": ["barometric_trend"],
        "station_name": "ORLY",
    },
) -> pd.DataFrame:
    list_csv = glob.glob(path + "*.csv")
    df_enedis = pd.DataFrame()
    for file in list_csv:
        df_tmp = pd.read_csv(file)
        df_enedis = pd.concat([df_enedis, df_tmp], axis=0)
    df_enedis.rename(
        columns={
            "horodate": "date",
            "nb_points_soutirage": "soutirage",
            "total_energie_soutiree_wh": target,
            "plage_de_puissance_souscrite": "power",
        },
        inplace=True,
    )

    df_enedis = df_enedis.sort_values(by=["region", "profil", "power", "date"])
    df_enedis.index = pd.to_datetime(df_enedis.date)
    df_enedis = df_enedis[["region", "profil", "power", target, "soutirage"]]

    df_na = df_enedis[df_enedis.total_energy.isna()]
    groups_with_nan = (
        df_na.groupby(["region", "profil", "power"]).apply(lambda x: x.any()).index.tolist()
    )
    df_enedis = df_enedis[
        ~df_enedis.set_index(["region", "profil", "power"]).index.isin(groups_with_nan)
    ]

    df_enedis["power_min"] = df_enedis["power"].str.extract(r"](\d+)-").fillna(0).astype(int)
    df_enedis["power_max"] = (
        df_enedis["power"]
        .str.extract(r"\-(\d+)]")
        .fillna(df_enedis["power"].str.extract(r"<= (\d+)"))
        .astype(int)
    )
    if weather:
        df_enedis = add_weather(df_enedis, weather)

    return df_enedis


def aifluence_public_histo_vrf(
    path: str = "data/idf_mobilites/",
    target: str = "VALD_TOTAL",
    start_date: Optional[str] = None,
    end_date: Optional[str] = None,
    p_data_station: float = 0.9,
    weather: Dict[str, any] = {
        "path_weather": "data/all_weather/",
        "dynamic_features": ["temperature", "rainfall", "pressure"],
        "cat_features": ["barometric_trend"],
        "station_name": "ORLY",
    },
    start_date: Optional[str] = None,
    end_date: Optional[str] = None,
) -> pd.DataFrame:
    """Read a folder for load data from file and save it to a fataframe

    Parameters
    ----------
    path : str, optional
        loaded files, by default "data/idf_mobilites/"
    target : str, optional
        target features, by default "VALD_TOTAL"
    p_data_station : float
        proportion of data for each station, by default 90%
    start_date : Optional[str], optional
        starting date of time series, by default None
    end_date : Optional[str], optional
        ebding date of time series, by default None
    weather : Dict[str, any], optional
        weather feature for the dataset, by default {
            "path_weather": "data/all_weather/",
            "dynamic_features": ["temperature", "rainfall", "pressure"],
            "cat_features": ["barometric_trend"], "station_name": "ORLY", }

    Returns
    -------
    pd.DataFrame
        public data frame from IDF-mobilités
    """
    aifluence = Aifluence(path)
<<<<<<< HEAD
    logger.info("Loading Data")
    df_load = aifluence.load_validations()
    df_load = aifluence.change_column_validations(df_load)
    df_temp = df_load.drop(
        columns=["CODE_STIF_TRNS", "CODE_STIF_RES", "CODE_STIF_ARRET", "ID_REFA_LDA"]
    )

    logger.info("Preprocess Data")
    df_fusion = aifluence.preprocess_validation_titre(df_temp)
    df_aifluence = aifluence.preprocess_station(df_fusion, p_data_station)
=======
    aifluence.load_validations()

    df_aifluence = aifluence.get_preprocessed_data(p_data_station=p_data_station)
>>>>>>> 10554396

    if weather:
        df_aifluence = add_weather(df_aifluence, weather)

    df_rename = df_aifluence.rename_axis("DATE")
    df_aifluence = df_rename.sort_values(by=["STATION", "DATE"])
    df_aifluence = df_aifluence.rename_axis(None)
<<<<<<< HEAD
    df_aifluence = aifluence.cut_start_end_ts(df_aifluence, start=start_date, end=end_date)
=======

    df_aifluence = aifluence.cut_start_end_ts(df_aifluence, start=start_date, end=end_date)

>>>>>>> 10554396
    return df_aifluence


def gluonts_dataset(dataset_name: str) -> TrainDatasets:
    return get_gluonts_dataset(dataset_name)


def huggingface_dataset(
    repository_name: str,
    dataset_name: str,
    freq: str,
    target: str,
    weather=None,
) -> HuggingFaceDataset:
    dataset = get_huggingface_dataset(repository_name, dataset_name)
    dataset["train"].set_transform(partial(transform_start_field, freq=freq))
    dataset["test"].set_transform(partial(transform_start_field, freq=freq))
    dataset = HuggingFaceDataset(train=dataset["train"], test=dataset["test"])

    if weather:
        dataset = add_weather(dataset, weather)

    return dataset<|MERGE_RESOLUTION|>--- conflicted
+++ resolved
@@ -8,12 +8,8 @@
 from utils.custom_objects_pydantic import HuggingFaceDataset
 from domain.transformations_pd import transform_start_field
 from load.load_exo_data import add_weather
-<<<<<<< HEAD
 from typing import Dict, Optional
 import logging
-=======
-from typing import Optional, Dict
->>>>>>> 10554396
 
 logger = logging.getLogger(__name__)
 
@@ -138,8 +134,6 @@
         "cat_features": ["barometric_trend"],
         "station_name": "ORLY",
     },
-    start_date: Optional[str] = None,
-    end_date: Optional[str] = None,
 ) -> pd.DataFrame:
     """Read a folder for load data from file and save it to a fataframe
 
@@ -166,23 +160,12 @@
     pd.DataFrame
         public data frame from IDF-mobilités
     """
+    logger.info("Loading Data")
     aifluence = Aifluence(path)
-<<<<<<< HEAD
-    logger.info("Loading Data")
-    df_load = aifluence.load_validations()
-    df_load = aifluence.change_column_validations(df_load)
-    df_temp = df_load.drop(
-        columns=["CODE_STIF_TRNS", "CODE_STIF_RES", "CODE_STIF_ARRET", "ID_REFA_LDA"]
-    )
+    aifluence.load_validations()
 
     logger.info("Preprocess Data")
-    df_fusion = aifluence.preprocess_validation_titre(df_temp)
-    df_aifluence = aifluence.preprocess_station(df_fusion, p_data_station)
-=======
-    aifluence.load_validations()
-
     df_aifluence = aifluence.get_preprocessed_data(p_data_station=p_data_station)
->>>>>>> 10554396
 
     if weather:
         df_aifluence = add_weather(df_aifluence, weather)
@@ -190,13 +173,8 @@
     df_rename = df_aifluence.rename_axis("DATE")
     df_aifluence = df_rename.sort_values(by=["STATION", "DATE"])
     df_aifluence = df_aifluence.rename_axis(None)
-<<<<<<< HEAD
     df_aifluence = aifluence.cut_start_end_ts(df_aifluence, start=start_date, end=end_date)
-=======
-
-    df_aifluence = aifluence.cut_start_end_ts(df_aifluence, start=start_date, end=end_date)
-
->>>>>>> 10554396
+
     return df_aifluence
 
 
