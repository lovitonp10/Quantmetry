import glob
import pandas as pd
from gluonts.dataset.common import TrainDatasets
<<<<<<< HEAD
from gluonts.dataset.repository.datasets import get_dataset as get_gluonts_dataset
from datasets import load_dataset as get_huggingface_dataset
from functools import partial
from utils.custom_objects_pydantic import HuggingFaceDataset
from domain.transformations_pd import transform_start_field
=======
from gluonts.dataset.repository.datasets import get_dataset
>>>>>>> 4356cd14
from load.load_exo_data import add_weather
from typing import Dict


def climate(
    path: str = "data/climate_delhi/",
    target: str = "mean_temp",
    weather: Dict[str, any] = {
        "path_weather": "data/all_weather/",
        "dynamic_features": ["t", "rr3", "pmer"],
        "cat_features": ["cod_tend"],
        "station_name": "ORLY",
    },
) -> pd.DataFrame:
    list_csv = glob.glob(path + "*.csv")
    df_climate = pd.DataFrame()
    for file in list_csv:
        df_tmp = pd.read_csv(file)
        df_climate = pd.concat([df_climate, df_tmp], axis=0)
    df_climate = df_climate.set_index("date")
    df_climate.index = pd.to_datetime(df_climate.index)
    df_climate = df_climate[[target]]

    if weather:
        df_climate = add_weather(df_climate, weather)

    return df_climate


def energy(
    path: str = "data/energy/",
    target: str = "consommation",
    weather: Dict[str, any] = {
        "path_weather": "data/all_weather/",
        "dynamic_features": ["t", "rr3", "pmer"],
        "cat_features": ["cod_tend"],
        "station_name": "ORLY",
    },
) -> pd.DataFrame:
    list_csv = glob.glob(path + "*.csv")
    df_energy = pd.DataFrame()
    for file in list_csv:
        df_tmp = pd.read_csv(file, sep=";")
        df_energy = pd.concat([df_energy, df_tmp], axis=0)
    df_energy.rename(columns={"heure": "hour", "libelle_region": "region"}, inplace=True)
    df_energy = df_energy[["date", "hour", "region", target]]
    df_energy = df_energy[df_energy.region != "Grand Est"]
    df_energy["date_hour"] = pd.to_datetime(
        df_energy.date + " " + df_energy.hour, format="%Y-%m-%d %H:%M"
    )
    df_energy = df_energy.sort_values(by=["region", "date_hour"], ascending=True).reset_index(
        drop=True
    )
    df_energy.index = df_energy["date_hour"]
    df_energy = df_energy[["region", "consommation"]]

    if weather:
        df_energy = add_weather(df_energy, weather)

    return df_energy


def enedis(
    path: str = "data/enedis/",
    target: str = "total_energy",
    weather: Dict[str, any] = {
        "path_weather": "data/all_weather/",
        "dynamic_features": ["t", "rr3", "pmer"],
        "cat_features": ["cod_tend"],
        "station_name": "ORLY",
    },
) -> pd.DataFrame:
    list_csv = glob.glob(path + "*.csv")
    df_enedis = pd.DataFrame()
    for file in list_csv:
        df_tmp = pd.read_csv(file)
        df_enedis = pd.concat([df_enedis, df_tmp], axis=0)
    df_enedis.rename(
        columns={
            "horodate": "date",
            "nb_points_soutirage": "soutirage",
            "total_energie_soutiree_wh": target,
            "plage_de_puissance_souscrite": "power",
        },
        inplace=True,
    )

    df_enedis = df_enedis.sort_values(by=["region", "profil", "power", "date"])
    df_enedis.index = pd.to_datetime(df_enedis.date)
    df_enedis = df_enedis[["region", "profil", "power", target, "soutirage"]]

    df_na = df_enedis[df_enedis.total_energy.isna()]
    groups_with_nan = (
        df_na.groupby(["region", "profil", "power"]).apply(lambda x: x.any()).index.tolist()
    )
    df_enedis = df_enedis[
        ~df_enedis.set_index(["region", "profil", "power"]).index.isin(groups_with_nan)
    ]

    df_enedis["power_min"] = df_enedis["power"].str.extract(r"](\d+)-").fillna(0).astype(int)
    df_enedis["power_max"] = (
        df_enedis["power"]
        .str.extract(r"\-(\d+)]")
        .fillna(df_enedis["power"].str.extract(r"<= (\d+)"))
        .astype(int)
    )
    if weather:
        df_enedis = add_weather(df_enedis, weather)

    # Dummy generated dynamic_cat
    # import numpy as np
    # df_enedis['test_dynamic_cat'] = np.random.randint(0, 4, size=865387)
<<<<<<< HEAD
    df_enedis["soutirage1"] = df_enedis["soutirage"]
    df_enedis["soutirage2"] = df_enedis["soutirage"]
    df_enedis["soutirage3"] = df_enedis["soutirage"]
=======
>>>>>>> 4356cd14

    return df_enedis


def gluonts_dataset(dataset_name: str) -> TrainDatasets:
    return get_gluonts_dataset(dataset_name)


def huggingface_dataset(
    repository_name: str,
    dataset_name: str,
    freq: str,
    target: str,
    weather=None,
) -> HuggingFaceDataset:
    dataset = get_huggingface_dataset(repository_name, dataset_name)
    dataset["train"].set_transform(partial(transform_start_field, freq=freq))
    dataset["test"].set_transform(partial(transform_start_field, freq=freq))
    dataset = HuggingFaceDataset(train=dataset["train"], test=dataset["test"])

    if weather:
        dataset = add_weather(dataset, weather)

    return dataset<|MERGE_RESOLUTION|>--- conflicted
+++ resolved
@@ -1,15 +1,11 @@
 import glob
 import pandas as pd
 from gluonts.dataset.common import TrainDatasets
-<<<<<<< HEAD
 from gluonts.dataset.repository.datasets import get_dataset as get_gluonts_dataset
 from datasets import load_dataset as get_huggingface_dataset
 from functools import partial
 from utils.custom_objects_pydantic import HuggingFaceDataset
 from domain.transformations_pd import transform_start_field
-=======
-from gluonts.dataset.repository.datasets import get_dataset
->>>>>>> 4356cd14
 from load.load_exo_data import add_weather
 from typing import Dict
 
@@ -32,6 +28,9 @@
     df_climate = df_climate.set_index("date")
     df_climate.index = pd.to_datetime(df_climate.index)
     df_climate = df_climate[[target]]
+
+    if weather:
+        df_climate = add_weather(df_climate, weather)
 
     if weather:
         df_climate = add_weather(df_climate, weather)
@@ -122,12 +121,9 @@
     # Dummy generated dynamic_cat
     # import numpy as np
     # df_enedis['test_dynamic_cat'] = np.random.randint(0, 4, size=865387)
-<<<<<<< HEAD
     df_enedis["soutirage1"] = df_enedis["soutirage"]
     df_enedis["soutirage2"] = df_enedis["soutirage"]
     df_enedis["soutirage3"] = df_enedis["soutirage"]
-=======
->>>>>>> 4356cd14
 
     return df_enedis
 
