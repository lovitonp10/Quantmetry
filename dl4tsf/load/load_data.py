--- conflicted
+++ resolved
@@ -8,14 +8,9 @@
 from utils.custom_objects_pydantic import HuggingFaceDataset
 from domain.transformations_pd import transform_start_field
 from load.load_exo_data import add_weather
-<<<<<<< HEAD
-from typing import Dict
+from typing import Dict, Optional
 import logging
 from load.load_data_enedis import Enedis
-=======
-from typing import Dict, Optional
-import logging
->>>>>>> 5c8b2564
 
 logger = logging.getLogger(__name__)
 
@@ -138,15 +133,11 @@
         # left_index=True, right_index=True, how="left")
         return df_enedis, df_forecast
 
-<<<<<<< HEAD
     # Dummy generated dynamic_cat
     # import numpy as np
     # df_enedis['test_dynamic_cat'] = np.random.randint(0, 4, size=865387)
 
     return df_enedis, None
-=======
-    return df_enedis
->>>>>>> 5c8b2564
 
 
 def aifluence_public_histo_vrf(
