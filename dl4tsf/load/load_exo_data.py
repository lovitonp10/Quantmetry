import pandas as pd
import numpy as np
from datetime import datetime, timedelta
from dateutil import relativedelta
<<<<<<< HEAD
from sklearn.metrics import DistanceMetric
from sklearn.neighbors import BallTree
from scipy.spatial.distance import cdist
from geopy.distance import distance as geodist
from typing import Dict
import json
import os
import osmnx as ox
from unidecode import unidecode


class Weather:
    def __init__(
        self,
        path_weather: str = "data/all_weather/",
    ) -> None:
        self.path_weather = path_weather

    def get_station_id(self, name: str = "ORLY") -> int:
        df_stations = pd.read_csv(self.path_weather + "stations.txt", sep=";")
        dict_stations = df_stations[["ID", "Nom"]].set_index("Nom")["ID"].to_dict()
        id_station = dict_stations[name]
        # id_station = df_stations[df_stations["Nom"] == name]["ID"].iloc[0]

        return id_station

    def load_weather(
        self,
        start: str = "30-01-2022",
        end: str = "1-02-2022",
        dynamic_features: list = ["t", "rr3", "pmer"],
        cat_features: list = ["cod_tend"],
        station_name: str = "ORLY",
        freq: str = "30T",
    ) -> pd.DataFrame:
        station = self.get_station_id(name=station_name)

        start = datetime.strptime(start, "%d-%m-%Y")
        end = datetime.strptime(end, "%d-%m-%Y") + timedelta(days=1)

        start_start_month = start.replace(day=1)
        end_start_month = end.replace(day=1)

        columns = ["numer_sta", "date"] + dynamic_features + cat_features

        diff = relativedelta.relativedelta(end_start_month, start_start_month)

        month_difference = diff.years * 12 + diff.months

        df = pd.DataFrame(columns=columns)

        for i in range(month_difference + 1):
            date = start + relativedelta.relativedelta(months=i)

            YM_str = date.strftime("%Y%m")
            path_weather = self.path_weather + "synop." + YM_str + ".csv.gz"

            df2 = pd.read_csv(path_weather, sep=";", compression="gzip")
            df2.rename(
                columns={
                    "t": "temperature",
                    "pmer": "pressure",
                    "cod_tend": "barometric_trend",
                    "rr3": "rainfall",
                },
                inplace=True,
            )
            df2["date"] = df2["date"].apply(lambda x: datetime.strptime(str(x), "%Y%m%d%H%M%S"))
            df2 = df2[columns]
            df2 = df2[df2["numer_sta"] == station]

            if i == 0:
                df2 = df2[df2["date"] >= start]

            if i == month_difference:
                df2 = df2[df2["date"] <= end]

            df = pd.concat([df, df2], ignore_index=True)

        df.drop(["numer_sta"], axis=1, inplace=True)

        for feat in dynamic_features:
            df[feat] = (
                pd.to_numeric(df[feat], errors="coerce").fillna(method="ffill").astype(float)
            )
        df.replace("mq", np.nan, inplace=True)
        df[cat_features] = df[cat_features].fillna(method="ffill").astype(int)

        df.set_index("date", inplace=True)

        duplicates = df.index.duplicated()
        df = df[~duplicates].copy()
        df = df.resample(freq)
        df = df.ffill()

        return df

    def add_weather(
        self,
        df: pd.DataFrame,
        weather: Dict[str, any] = {
            "path_weather": "data/all_weather/",
            "dynamic_features": ["t", "rr3", "pmer"],
            "cat_features": ["cod_tend"],
            "station_name": "ORLY",
        },
    ) -> pd.DataFrame:

        dynamic_features = weather["dynamic_features"]
        cat_features = weather["cat_features"]
        station_name = weather["station_name"]

        unique_dates = df.index.unique()
        sorted_dates = unique_dates.sort_values(ascending=True)
        first_date = sorted_dates.min()
        last_date = sorted_dates.max()

        first_date_str = first_date.strftime("%d-%m-%Y")
        last_date_str = last_date.strftime("%d-%m-%Y")

        frequency = pd.infer_freq(sorted_dates)

        weather = self.load_weather(
            start=first_date_str,
            end=last_date_str,
            dynamic_features=dynamic_features,
            cat_features=cat_features,
            station_name=station_name,
            freq=frequency,
=======
from typing import Dict, List
import math


def get_station_id(path_weather: str = "data/all_weather/", name: str = "ORLY") -> int:
    df_stations = pd.read_csv(path_weather + "stations.txt", sep=";")
    dict_stations = df_stations[["ID", "Nom"]].set_index("Nom")["ID"].to_dict()
    id_station = dict_stations[name]
    return id_station


def load_weather(
    path_weather: str = "data/all_weather/",
    start: str = "30-01-2022",
    end: str = "1-02-2022",
    dynamic_features: list = ["t", "rr3", "pmer"],
    cat_features: list = ["cod_tend"],
    station_name: str = "ORLY",
    freq: str = "30T",
) -> pd.DataFrame:
    station = get_station_id(path_weather=path_weather, name=station_name)

    start_start_month = start.replace(day=1)
    end_start_month = end.replace(day=1)

    columns = ["numer_sta", "date"] + dynamic_features + cat_features

    diff = relativedelta.relativedelta(end_start_month, start_start_month)

    month_difference = diff.years * 12 + diff.months

    df = pd.DataFrame(columns=columns)

    for i in range(month_difference + 1):
        date = start + relativedelta.relativedelta(months=i)

        YM_str = date.strftime("%Y%m")
        path_ = path_weather + "synop." + YM_str + ".csv.gz"

        df2 = pd.read_csv(path_, sep=";", compression="gzip")
        df2.rename(
            columns={
                "t": "temperature",
                "pmer": "pressure",
                "cod_tend": "barometric_trend",
                "rr3": "rainfall",
            },
            inplace=True,
>>>>>>> 35f56f6c
        )

<<<<<<< HEAD
        df.index = df.index.tz_localize(None)
        weather.index = weather.index.tz_localize(None)

        merge = pd.merge(df, weather, left_index=True, right_index=True, how="left")

        return merge


class Aifluence:
    def __init__(
        self,
        path: str = "data/exo_idf_mobilites/",
    ) -> None:
        self.path = path

    def download_amenities(self, json_amenities):
        list_amenities = [amenity for group in json_amenities.values() for amenity in group]
        lat_stLazare, lon_stLazare = 48.8763, 2.3254
        distance_from_stLazare = 100_000
        size_batch = 10
        start_batch = 0
        list_amenities_full = []
        cols = ["element_type", "osmid", "amenity", "geometry"]

        while start_batch < len(list_amenities):
            end_batch = min(len(list_amenities), start_batch + size_batch)
            amenities_batch = list_amenities[start_batch:end_batch]
            tags = {"amenity": amenities_batch}
            print(f"Querying OSMNX for {amenities_batch}...", end="", flush=True)
            amenities_full = ox.geometries.geometries_from_point(
                center_point=(lat_stLazare, lon_stLazare),
                dist=distance_from_stLazare,
                tags=tags,
            )
            amenities_full = amenities_full.reset_index()[cols].set_index("osmid")
            list_amenities_full.append(amenities_full)
            start_batch += size_batch
        amenities_full = pd.concat(list_amenities_full)
        is_poly = amenities_full["element_type"] != "Point"
        amenities_full["geometry"][is_poly] = amenities_full["geometry"][is_poly].apply(
            lambda x: x.centroid
        )
        amenities_full.drop(columns=["element_type"], inplace=True)

        return amenities_full

    def save_amenities(self):
        path_json_amenities = self.path + "amenities.json"
        with open(path_json_amenities, "r") as f:
            json_amenities = json.load(f)
        df_amenities = self.download_amenities(json_amenities)

        df_amenities.to_csv(self.path + "amenities_full", index=True)
        directory = "cache/"
        extension = ".json"

        for filename in os.listdir(directory):
            if filename.endswith(extension):
                file_path = os.path.join(directory, filename)
                os.remove(file_path)

    def pairwise_distances(self, locations1, locations2, fast, max_radius=None):
        if fast:
            earth_radius = 6378140
            if max_radius is None:
                haversine_dist = DistanceMetric.get_metric("haversine")
                pdist = earth_radius * haversine_dist.pairwise(
                    np.radians(locations1[["latitude", "longitude"]].values),
                    np.radians(locations2[["latitude", "longitude"]].values),
                )
            else:
                ball = BallTree(
                    np.radians(locations2[["latitude", "longitude"]].values),
                    metric="haversine",
                    leaf_size=40,
                )
                (indices, dist) = ball.query_radius(
                    count_only=False,
                    return_distance=True,
                    X=np.radians(locations1[["latitude", "longitude"]].values),
                    r=max_radius / earth_radius,
                )
                pdist = np.full(shape=(len(locations1), len(locations2)), fill_value=np.nan)
                for ind_row, inds_col in enumerate(indices):
                    pdist[ind_row, inds_col] = dist[ind_row] * earth_radius

        else:
            pdist = cdist(
                locations1[["latitude", "longitude"]],
                locations2[["latitude", "longitude"]],
                lambda u, v: geodist(u, v).meters,
            )
        return pdist

    def create_amenities(self, df_amenities: pd.DataFrame):

        df_stations_idfm = pd.read_csv(self.path + "stations_idfm.csv", sep=",")
        infostation_idfm = df_stations_idfm.rename(columns={"nom_long": "station"})
        infostation_idfm = infostation_idfm.drop_duplicates(subset=["station"])
        infostation_idfm[["latitude", "longitude"]] = infostation_idfm["Geo Point"].str.split(
            ",", expand=True
        )
        infostation_idfm["latitude"] = infostation_idfm["latitude"].astype(float)
        infostation_idfm["longitude"] = infostation_idfm["longitude"].astype(float)
        infostation_idfm = infostation_idfm.loc[
            ~np.any(infostation_idfm[["longitude", "latitude"]].isnull(), axis=1), :
        ]
        infostation_idfm = infostation_idfm.set_index(["station"])
        df_stations = infostation_idfm[["latitude", "longitude"]]

        df_amenities = df_amenities[["amenity", "geometry"]]
        pattern = r"POINT \((-?\d+\.\d+) (-?\d+\.\d+)\)"
        df_tmp = df_amenities.geometry.str.extract(pattern)
        df_amenities[["longitude", "latitude"]] = df_tmp.values.astype(float)

        distances_array = self.pairwise_distances(df_stations, df_amenities, fast=True)
        distances_array = pd.DataFrame(
            distances_array, index=df_stations.index, columns=df_amenities.amenity
        )
        distances_array = distances_array.stack().rename("distance").reset_index()
        radius_influence = 1_000
        distances_array["in_neighbour"] = (distances_array["distance"] < radius_influence).astype(
            int
        )
        df = (
            distances_array.groupby(["station", "amenity"])
            .agg({"in_neighbour": "sum"})
            .reset_index()
        )
        df = df.pivot(index="station", columns="amenity", values="in_neighbour").reset_index()
        return df

    def get_amenities(self):
        df_amenities = pd.read_csv(self.path + "amenities_full", sep=",")
        df_amenities_final = self.create_amenities(df_amenities)

        df_amenities_final.rename(columns={"station": "STATION"}, inplace=True)
        df_amenities_final["STATION"] = df_amenities_final["STATION"].str.upper().apply(unidecode)
        df_amenities_final["STATION"] = df_amenities_final["STATION"].str.strip(" ")
        df_amenities_final["STATION"] = df_amenities_final["STATION"].str.replace(" - ", "-")
        return df_amenities_final

    def get_calendar(self):
        df_load = pd.read_csv(self.path + "Data_Outliers_with_calendar.csv", sep=",")
        df_load.set_index("JOUR", inplace=True, drop=True)
        df_load.index.name = None
        df_load = df_load.drop(columns=["DESCRIPTION_PH", "LIBELLE_ARRET", "NB_VALD"])
        return df_load

    def add_amenities(self):
        df_amenities = self.get_amenities()
        return df_amenities
=======
    for feat in dynamic_features:
        df[feat] = pd.to_numeric(df[feat], errors="coerce").fillna(method="ffill").astype(float)
    df.replace("mq", np.nan, inplace=True)
    df[cat_features] = df[cat_features].fillna(method="ffill").astype(int)

    df.set_index("date", inplace=True)

    duplicates = df.index.duplicated()
    df = df[~duplicates].copy()
    df = df.resample(freq)
    df = df.ffill()

    return df


def generate_itemid_weather(
    df: pd.DataFrame, item_ids: List, item_col: str = "item_id"
) -> pd.DataFrame:
    new_df = pd.DataFrame()
    for item_id in item_ids:
        tmp = df.copy()
        tmp[item_col] = item_id
        new_df = pd.concat([new_df, tmp])
        del tmp
    return new_df


def add_weather(
    df: pd.DataFrame,
    weather: Dict[str, any] = {
        "path_weather": "data/all_weather/",
        "dynamic_features": ["t", "rr3", "pmer"],
        "cat_features": ["cod_tend"],
        "station_name": "ORLY",
    },
    prediction_length: int = 7,
    frequency: str = "30T",
) -> pd.DataFrame:
    path_weather = weather["path_weather"]
    dynamic_features = weather["dynamic_features"]
    cat_features = weather["cat_features"]
    station_name = weather["station_name"]

    unique_dates = df.index.unique()
    sorted_dates = unique_dates.sort_values(ascending=True)
    first_date = sorted_dates.min()
    last_date = sorted_dates.max()

    first_date_str = first_date.strftime("%d-%m-%Y")
    last_date_str = last_date.strftime("%d-%m-%Y")

    # frequency = pd.infer_freq(sorted_dates)

    forecast_days = count_days_for_pred(freq=frequency, pred_length=prediction_length)

    start = datetime.strptime(first_date_str, "%d-%m-%Y")
    end = datetime.strptime(last_date_str, "%d-%m-%Y") + timedelta(days=1 + forecast_days)

    weather = load_weather(
        path_weather=path_weather,
        start=start,
        end=end,
        dynamic_features=dynamic_features,
        cat_features=cat_features,
        station_name=station_name,
        freq=frequency,
    )

    df.index = df.index.tz_localize(None)
    weather.index = weather.index.tz_localize(None)
    weather = generate_itemid_weather(weather, item_ids=df["item_id"].unique())

    forecast_date_range = pd.date_range(
        start=last_date, periods=prediction_length + 1, freq=frequency
    )[1:].tz_localize(None)
    weather_forecast = weather.loc[forecast_date_range][
        dynamic_features + cat_features + ["item_id"]
    ]

    index_names = df.index.names
    weather.index.names = index_names
    df = df.reset_index()
    weather = weather.reset_index()

    df_merge = pd.merge(df, weather, on=["item_id"] + index_names, how="left")
    df_merge = df_merge.set_index(index_names)
    return df_merge, weather_forecast


def count_days_for_pred(freq, pred_length):
    freq = pd.Timedelta(freq)
    # Calculer la durée totale en minutes
    total_minutes = freq.total_seconds() / 60 * pred_length
    # Calculer le nombre de jours
    days = math.ceil(total_minutes / (24 * 60))
    return days
>>>>>>> 35f56f6c
<|MERGE_RESOLUTION|>--- conflicted
+++ resolved
@@ -2,12 +2,12 @@
 import numpy as np
 from datetime import datetime, timedelta
 from dateutil import relativedelta
-<<<<<<< HEAD
 from sklearn.metrics import DistanceMetric
 from sklearn.neighbors import BallTree
 from scipy.spatial.distance import cdist
 from geopy.distance import distance as geodist
-from typing import Dict
+from typing import Dict, List
+import math
 import json
 import os
 import osmnx as ox
@@ -39,9 +39,6 @@
         freq: str = "30T",
     ) -> pd.DataFrame:
         station = self.get_station_id(name=station_name)
-
-        start = datetime.strptime(start, "%d-%m-%Y")
-        end = datetime.strptime(end, "%d-%m-%Y") + timedelta(days=1)
 
         start_start_month = start.replace(day=1)
         end_start_month = end.replace(day=1)
@@ -100,6 +97,17 @@
 
         return df
 
+    def generate_itemid_weather(
+        self, df: pd.DataFrame, item_ids: List, item_col: str = "item_id"
+    ) -> pd.DataFrame:
+        new_df = pd.DataFrame()
+        for item_id in item_ids:
+            tmp = df.copy()
+            tmp[item_col] = item_id
+            new_df = pd.concat([new_df, tmp])
+            del tmp
+        return new_df
+
     def add_weather(
         self,
         df: pd.DataFrame,
@@ -109,8 +117,10 @@
             "cat_features": ["cod_tend"],
             "station_name": "ORLY",
         },
+        prediction_length: int = 7,
+        frequency: str = "30T",
     ) -> pd.DataFrame:
-
+        path_weather = weather["path_weather"]
         dynamic_features = weather["dynamic_features"]
         cat_features = weather["cat_features"]
         station_name = weather["station_name"]
@@ -123,74 +133,50 @@
         first_date_str = first_date.strftime("%d-%m-%Y")
         last_date_str = last_date.strftime("%d-%m-%Y")
 
-        frequency = pd.infer_freq(sorted_dates)
+        # frequency = pd.infer_freq(sorted_dates)
+
+        forecast_days = self.count_days_for_pred(freq=frequency, pred_length=prediction_length)
+
+        start = datetime.strptime(first_date_str, "%d-%m-%Y")
+        end = datetime.strptime(last_date_str, "%d-%m-%Y") + timedelta(days=1 + forecast_days)
 
         weather = self.load_weather(
-            start=first_date_str,
-            end=last_date_str,
+            path_weather=path_weather,
+            start=start,
+            end=end,
             dynamic_features=dynamic_features,
             cat_features=cat_features,
             station_name=station_name,
             freq=frequency,
-=======
-from typing import Dict, List
-import math
-
-
-def get_station_id(path_weather: str = "data/all_weather/", name: str = "ORLY") -> int:
-    df_stations = pd.read_csv(path_weather + "stations.txt", sep=";")
-    dict_stations = df_stations[["ID", "Nom"]].set_index("Nom")["ID"].to_dict()
-    id_station = dict_stations[name]
-    return id_station
-
-
-def load_weather(
-    path_weather: str = "data/all_weather/",
-    start: str = "30-01-2022",
-    end: str = "1-02-2022",
-    dynamic_features: list = ["t", "rr3", "pmer"],
-    cat_features: list = ["cod_tend"],
-    station_name: str = "ORLY",
-    freq: str = "30T",
-) -> pd.DataFrame:
-    station = get_station_id(path_weather=path_weather, name=station_name)
-
-    start_start_month = start.replace(day=1)
-    end_start_month = end.replace(day=1)
-
-    columns = ["numer_sta", "date"] + dynamic_features + cat_features
-
-    diff = relativedelta.relativedelta(end_start_month, start_start_month)
-
-    month_difference = diff.years * 12 + diff.months
-
-    df = pd.DataFrame(columns=columns)
-
-    for i in range(month_difference + 1):
-        date = start + relativedelta.relativedelta(months=i)
-
-        YM_str = date.strftime("%Y%m")
-        path_ = path_weather + "synop." + YM_str + ".csv.gz"
-
-        df2 = pd.read_csv(path_, sep=";", compression="gzip")
-        df2.rename(
-            columns={
-                "t": "temperature",
-                "pmer": "pressure",
-                "cod_tend": "barometric_trend",
-                "rr3": "rainfall",
-            },
-            inplace=True,
->>>>>>> 35f56f6c
-        )
-
-<<<<<<< HEAD
+        )
+
         df.index = df.index.tz_localize(None)
         weather.index = weather.index.tz_localize(None)
-
-        merge = pd.merge(df, weather, left_index=True, right_index=True, how="left")
-
-        return merge
+        weather = self.generate_itemid_weather(weather, item_ids=df["item_id"].unique())
+
+        forecast_date_range = pd.date_range(
+            start=last_date, periods=prediction_length + 1, freq=frequency
+        )[1:].tz_localize(None)
+        weather_forecast = weather.loc[forecast_date_range][
+            dynamic_features + cat_features + ["item_id"]
+        ]
+
+        index_names = df.index.names
+        weather.index.names = index_names
+        df = df.reset_index()
+        weather = weather.reset_index()
+
+        df_merge = pd.merge(df, weather, on=["item_id"] + index_names, how="left")
+        df_merge = df_merge.set_index(index_names)
+        return df_merge, weather_forecast
+
+    def count_days_for_pred(self, freq, pred_length):
+        freq = pd.Timedelta(freq)
+        # Calculer la durée totale en minutes
+        total_minutes = freq.total_seconds() / 60 * pred_length
+        # Calculer le nombre de jours
+        days = math.ceil(total_minutes / (24 * 60))
+        return days
 
 
 class Aifluence:
@@ -336,102 +322,4 @@
 
     def add_amenities(self):
         df_amenities = self.get_amenities()
-        return df_amenities
-=======
-    for feat in dynamic_features:
-        df[feat] = pd.to_numeric(df[feat], errors="coerce").fillna(method="ffill").astype(float)
-    df.replace("mq", np.nan, inplace=True)
-    df[cat_features] = df[cat_features].fillna(method="ffill").astype(int)
-
-    df.set_index("date", inplace=True)
-
-    duplicates = df.index.duplicated()
-    df = df[~duplicates].copy()
-    df = df.resample(freq)
-    df = df.ffill()
-
-    return df
-
-
-def generate_itemid_weather(
-    df: pd.DataFrame, item_ids: List, item_col: str = "item_id"
-) -> pd.DataFrame:
-    new_df = pd.DataFrame()
-    for item_id in item_ids:
-        tmp = df.copy()
-        tmp[item_col] = item_id
-        new_df = pd.concat([new_df, tmp])
-        del tmp
-    return new_df
-
-
-def add_weather(
-    df: pd.DataFrame,
-    weather: Dict[str, any] = {
-        "path_weather": "data/all_weather/",
-        "dynamic_features": ["t", "rr3", "pmer"],
-        "cat_features": ["cod_tend"],
-        "station_name": "ORLY",
-    },
-    prediction_length: int = 7,
-    frequency: str = "30T",
-) -> pd.DataFrame:
-    path_weather = weather["path_weather"]
-    dynamic_features = weather["dynamic_features"]
-    cat_features = weather["cat_features"]
-    station_name = weather["station_name"]
-
-    unique_dates = df.index.unique()
-    sorted_dates = unique_dates.sort_values(ascending=True)
-    first_date = sorted_dates.min()
-    last_date = sorted_dates.max()
-
-    first_date_str = first_date.strftime("%d-%m-%Y")
-    last_date_str = last_date.strftime("%d-%m-%Y")
-
-    # frequency = pd.infer_freq(sorted_dates)
-
-    forecast_days = count_days_for_pred(freq=frequency, pred_length=prediction_length)
-
-    start = datetime.strptime(first_date_str, "%d-%m-%Y")
-    end = datetime.strptime(last_date_str, "%d-%m-%Y") + timedelta(days=1 + forecast_days)
-
-    weather = load_weather(
-        path_weather=path_weather,
-        start=start,
-        end=end,
-        dynamic_features=dynamic_features,
-        cat_features=cat_features,
-        station_name=station_name,
-        freq=frequency,
-    )
-
-    df.index = df.index.tz_localize(None)
-    weather.index = weather.index.tz_localize(None)
-    weather = generate_itemid_weather(weather, item_ids=df["item_id"].unique())
-
-    forecast_date_range = pd.date_range(
-        start=last_date, periods=prediction_length + 1, freq=frequency
-    )[1:].tz_localize(None)
-    weather_forecast = weather.loc[forecast_date_range][
-        dynamic_features + cat_features + ["item_id"]
-    ]
-
-    index_names = df.index.names
-    weather.index.names = index_names
-    df = df.reset_index()
-    weather = weather.reset_index()
-
-    df_merge = pd.merge(df, weather, on=["item_id"] + index_names, how="left")
-    df_merge = df_merge.set_index(index_names)
-    return df_merge, weather_forecast
-
-
-def count_days_for_pred(freq, pred_length):
-    freq = pd.Timedelta(freq)
-    # Calculer la durée totale en minutes
-    total_minutes = freq.total_seconds() / 60 * pred_length
-    # Calculer le nombre de jours
-    days = math.ceil(total_minutes / (24 * 60))
-    return days
->>>>>>> 35f56f6c
+        return df_amenities