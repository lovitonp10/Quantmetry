--- conflicted
+++ resolved
@@ -12,18 +12,6 @@
 from scipy.spatial.distance import cdist
 from sklearn.metrics import DistanceMetric
 from sklearn.neighbors import BallTree
-<<<<<<< HEAD
-from scipy.spatial.distance import cdist
-from geopy.distance import distance as geodist
-from typing import Dict, List
-import math
-import json
-import os
-import osmnx as ox
-from unidecode import unidecode
-from geopy.geocoders import Nominatim
-=======
->>>>>>> c4528a01
 
 
 class Weather:
@@ -33,24 +21,17 @@
     ) -> None:
         self.path_weather = path_weather
 
-    def map_region(self, latitude, longitude) -> str:
+    """def map_region(self, latitude, longitude) -> str:
         geolocator = Nominatim(user_agent="my_reverse_geocoder")
         location = geolocator.reverse([latitude, longitude], exactly_one=True)
         address = location.raw["address"]
         region = address.get("state")
-        return region
-
-    def get_station_id(
-        self, names: List[str] = ["ORLY"], with_regions: bool = False
-    ) -> pd.DataFrame:
+        return region"""
+
+    def get_station_id(self, station_names: List[str] = ["ORLY"]) -> pd.DataFrame:
         df_stations = pd.read_csv(self.path_weather + "stations.txt", sep=";")
         # dict_stations = df_stations[["ID", "Nom"]].set_index("Nom")["ID"].to_dict()
-        df_stations = df_stations[df_stations["Nom"].isin(names)]
-
-        if with_regions:
-            df_stations["region"] = df_stations.apply(
-                lambda x: self.map_region(x["Latitude"], x["Longitude"]), axis=1
-            )
+        df_stations = df_stations[df_stations["Nom"].isin(station_names)]
 
         # for _, name in zip(dict_stations, names):
         #    id_stations.append(dict_stations[name])
@@ -64,9 +45,8 @@
         end: str = "1-02-2022",
         station_names: List[str] = ["ORLY"],
         freq: str = "30T",
-        with_regions: bool = False,
     ) -> pd.DataFrame:
-        df_stations = self.get_station_id(names=station_names, with_regions=with_regions)
+        df_stations = self.get_station_id(station_names=station_names)
 
         start_start_month = start.replace(day=1)
         end_start_month = end.replace(day=1)
@@ -100,8 +80,7 @@
             df2 = df2[df2["numer_sta"].isin(df_stations["ID"])]
             df2 = df2.rename(columns={"numer_sta": "ID"})
 
-            if with_regions:
-                df2 = pd.merge(df2, df_stations[["ID", "region"]], on="ID", how="left")
+            df2 = pd.merge(df2, df_stations[["ID", "Nom"]], on="ID", how="left")
 
             if i == 0:
                 df2 = df2[df2["date"] >= start]
@@ -135,18 +114,13 @@
         df_item_ids: List,
         item_col: str = "item_id",
         freq: str = "30T",
-        with_regions: bool = False,
     ) -> pd.DataFrame:
         new_df = pd.DataFrame()
-        if with_regions:
-            df.region = df.region.replace("Nouvelle-Aquitaine", "Nouvelle Aquitaine")
-            df.region = df.region.replace("Grand Est", "Grand-Est")
 
         for item_id in df_item_ids["item_id"]:
             tmp = df.copy()
-            if with_regions:
-                region = df_item_ids[df_item_ids["item_id"] == item_id]["region"][0]
-                tmp = tmp[tmp["region"] == region]
+            station_name = df_item_ids[df_item_ids["item_id"] == item_id]["station_names"][0]
+            tmp = tmp[tmp["Nom"] == station_name]
 
             tmp[item_col] = item_id
             for feat in self.dynamic_features:
@@ -174,11 +148,10 @@
         },
         prediction_length: int = 7,
         frequency: str = "30T",
-        with_regions: bool = False,
     ) -> pd.DataFrame:
         self.dynamic_features = weather["dynamic_features"]
         self.cat_features = weather["cat_features"]
-        station_names = weather["station_names"]
+        station_names = df.station_names.unique()
 
         unique_dates = df.index.unique()
         sorted_dates = unique_dates.sort_values(ascending=True)
@@ -196,22 +169,15 @@
         end = datetime.strptime(last_date_str, "%d-%m-%Y") + timedelta(days=1 + forecast_days)
 
         weather = self.load_weather(
-            start=start,
-            end=end,
-            freq=frequency,
-            with_regions=with_regions,
-            station_names=station_names,
+            start=start, end=end, freq=frequency, station_names=station_names
         )
 
         df.index = df.index.tz_localize(None)
         weather.index = weather.index.tz_localize(None)
 
-        df_item_ids = pd.DataFrame(df.drop_duplicates(subset=["item_id"])["item_id"])
-        if with_regions:
-            df_item_ids = df.drop_duplicates(subset=["item_id"])[["item_id", "region"]]
-        weather = self.generate_itemid_weather(
-            df=weather, df_item_ids=df_item_ids, freq=frequency, with_regions=with_regions
-        )
+        # df_item_ids = pd.DataFrame(df.drop_duplicates(subset=["item_id"])["item_id"])
+        df_item_ids = df.drop_duplicates(subset=["item_id"])[["item_id", "station_names"]]
+        weather = self.generate_itemid_weather(df=weather, df_item_ids=df_item_ids, freq=frequency)
 
         forecast_date_range = pd.date_range(
             start=last_date, periods=prediction_length + 1, freq=frequency
