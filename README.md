--- conflicted
+++ resolved
@@ -54,13 +54,8 @@
 The current data needed are:
 - climate_delhi
 - energy
-<<<<<<< HEAD
 - enedis
-=======
 - all_weather (The mapping between the station name and the station number is available here: [posteSynop.csv](https://donneespubliques.meteofrance.fr/donnees_libres/Txt/Synop/postesSynop).csv ))
-
-
->>>>>>> 7a754c55
 
 # Jupyter notebooks
 Make sure that code done in jupyter notebook are only for testing or visualization.
