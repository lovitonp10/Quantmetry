# DL4TSF

## Description

TO COMPLETE

## Getting started

```
git clone git@gitlab.com:quantmetry/expertises/time-series/dl4tsf.git
cd dl4tsf
```
## Installation

### Miniconda
If new machine and you do not have miniconda, start by installing it using this :
```
mkdir -p ~/miniconda3
wget https://repo.anaconda.com/miniconda/Miniconda3-latest-Linux-x86_64.sh -O ~/miniconda3/miniconda.sh
bash ~/miniconda3/miniconda.sh -b -u -p ~/miniconda3
rm -rf ~/miniconda3/miniconda.sh
~/miniconda3/bin/conda init bash
~/miniconda3/bin/conda init zsh
```

### Install conda environment

This command will install all packages in environment.yml

`conda env create -f environment.yml`

Once installed, activate it using this command:

`conda activate dl4tsf`


Please make sure whenever you add a new package to add it manually to `environment.yaml` file according to alphabetical order

To update the existing environment, launch this command:

`conda env update --file environment.yml --prune`

### Install pre-commit

Once the conda environment is activated, install pre-commit using this command

`pre-commit install`

## Retrieve Data
Make sure you never add data files to the git repository.
The current data folders that must be available for a proper testing of the modules are available here:
[Quantmetry sharepoint](https://quantmetryparis.sharepoint.com/:f:/s/QM-Capitalisation-INT/Ei45bH_tU6FDh5msNzS0bvsBnNj69EwRq64W63tBcwFhRw?e=z9buEp)

The current data needed are:
- climate_delhi
- energy
- enedis
- idf_mobilities (Data available on the site: https://data.iledefrance-mobilites.fr/explore/dataset/histo-validations-reseau-ferre/export/ by selecting only the NB_FER of each year which are arranged by semester)
<<<<<<< HEAD
- all_weather (The mapping between the station name and the station number is available here: [posteSynop.csv](https://donneespubliques.meteofrance.fr/donnees_libres/Txt/Synop/postesSynop).csv )
=======
- all_weather (The mapping between the station name and the station number is available here: [posteSynop.csv](https://donneespubliques.meteofrance.fr/donnees_libres/Txt/Synop/postesSynop).csv ))
>>>>>>> d3f2023f

# Jupyter notebooks
Make sure that code done in jupyter notebook are only for testing or visualization.
ipynb files are not accepted in git. Please transform to md using jupytext commands below.

## Create new jupyter notebook server

`nohup jupyter notebook &`
- Nohup, short for no hang. meaning the server will not shutdown when you exit the cmd.
- By appending the & operator to any command, you dictate the shell to execute that Linux command in the background so that you can continue using the shell untethered

To check current active notebook servers:

`jupyter notebook list`

To stop a notebook server : (always make sure you have only one server active)

`jupyter notebook stop <port number>`

## Jupytext
### Transform notebooks from md to ipynb and vice versa
```
jupytext --to ipynb notebook_1.md
jupytext --to md - notebook.ipynb
```

### To sync notebook with md
`
jupytext --sync notebook.ipynb
`
# Hydra
The configs files are based on the library hydra. Please refer to https://hydra.cc/docs/intro/ for more info.

## Test and Deploy

### Available working models
Currently the following models are implemented and tested:
- TFT
- Informer
<<<<<<< HEAD

**Exogenous features supported** by our model:
![Features](readme_images/features/features.png "Features")
=======
>>>>>>> d3f2023f

### Available working datasets
Currently the following datasets are implemented and tested:
- traffic
- climate_delhi
- energy
- enedis
- idf_mobilities
<<<<<<< HEAD

The **right dataset format** you need to provide is explained here:
![Time Series](readme_images/time_series/time_series.png "Time Series")

=======
>>>>>>> d3f2023f

### Modification to make in .yaml files
Dataset:
- Modifiy the lists in 'name_feats' with the variables name corresponding to the different features
- Cardinalities (empty if there isn't categorical features)
- Test length (pandas format)
- Frequency (pandas format)
- Target
<<<<<<< HEAD

### Difference between our train, valid and test part
![Train Val Test](readme_images/train_valid_test/train_valid_test.png "Train Val Test")
=======
>>>>>>> d3f2023f


### Testing the train/forecast script:
Run the following command to train and forecast using TFT:
(for now it takes so much time to forecast traffic data, so avoid it)
```
python dl4tsf/train.py model=tft dataset=traffic
# or
python dl4tsf/train.py model=tft dataset=climate_delhi
# or
python dl4tsf/train.py model=tft dataset=energy
# or
python dl4tsf/train.py model=tft dataset=enedis
# or
python dl4tsf/train.py model=informer dataset=idf_ferro
```
### PENDING

```
python dl4tsf/train.py model=informer dataset=energy
# or
python dl4tsf/train.py model=informer dataset=climate_delhi
```
If you encountered a warning (and you have only a CPU), run this command (to fallback to CPU if no gpu is available):
`export PYTORCH_ENABLE_MPS_FALLBACK=1`

### Launching Tensorboard
TensorBoard is a tool for providing the measurements and visualizations needed during the machine learning workflow. It enables tracking experiment metrics like loss and accuracy, visualizing the model graph, projecting embeddings to a lower dimensional space, and much more.

To check the loss evolution during training run this command:

`tensorboard --logdir tensorboard_logs/ --host=localhost --port=8889`

then open this link: [localhost:8889/](localhost:8889/)


## Usage
Use examples liberally, and show the expected output if you can. It's helpful to have inline the smallest example of usage that you can demonstrate, while providing links to more sophisticated examples if they are too long to reasonably include in the README.

## Support
Tell people where they can go to for help. It can be any combination of an issue tracker, a chat room, an email address, etc.

## Roadmap
If you have ideas for releases in the future, it is a good idea to list them in the README.

## Contributing
State if you are open to contributions and what your requirements are for accepting them.

For people who want to make changes to your project, it's helpful to have some documentation on how to get started. Perhaps there is a script that they should run or some environment variables that they need to set. Make these steps explicit. These instructions could also be useful to your future self.

You can also document commands to lint the code or run tests. These steps help to ensure high code quality and reduce the likelihood that the changes inadvertently break something. Having instructions for running tests is especially helpful if it requires external setup, such as starting a Selenium server for testing in a browser.

## Authors and acknowledgment
Show your appreciation to those who have contributed to the project.

## License
For open source projects, say how it is licensed.

## Project status
If you have run out of energy or time for your project, put a note at the top of the README saying that development has slowed down or stopped completely. Someone may choose to fork your project or volunteer to step in as a maintainer or owner, allowing your project to keep going. You can also make an explicit request for maintainers.<|MERGE_RESOLUTION|>--- conflicted
+++ resolved
@@ -56,11 +56,7 @@
 - energy
 - enedis
 - idf_mobilities (Data available on the site: https://data.iledefrance-mobilites.fr/explore/dataset/histo-validations-reseau-ferre/export/ by selecting only the NB_FER of each year which are arranged by semester)
-<<<<<<< HEAD
-- all_weather (The mapping between the station name and the station number is available here: [posteSynop.csv](https://donneespubliques.meteofrance.fr/donnees_libres/Txt/Synop/postesSynop).csv )
-=======
 - all_weather (The mapping between the station name and the station number is available here: [posteSynop.csv](https://donneespubliques.meteofrance.fr/donnees_libres/Txt/Synop/postesSynop).csv ))
->>>>>>> d3f2023f
 
 # Jupyter notebooks
 Make sure that code done in jupyter notebook are only for testing or visualization.
@@ -100,12 +96,9 @@
 Currently the following models are implemented and tested:
 - TFT
 - Informer
-<<<<<<< HEAD
 
 **Exogenous features supported** by our model:
 ![Features](readme_images/features/features.png "Features")
-=======
->>>>>>> d3f2023f
 
 ### Available working datasets
 Currently the following datasets are implemented and tested:
@@ -114,13 +107,10 @@
 - energy
 - enedis
 - idf_mobilities
-<<<<<<< HEAD
 
 The **right dataset format** you need to provide is explained here:
 ![Time Series](readme_images/time_series/time_series.png "Time Series")
 
-=======
->>>>>>> d3f2023f
 
 ### Modification to make in .yaml files
 Dataset:
@@ -129,12 +119,9 @@
 - Test length (pandas format)
 - Frequency (pandas format)
 - Target
-<<<<<<< HEAD
 
 ### Difference between our train, valid and test part
 ![Train Val Test](readme_images/train_valid_test/train_valid_test.png "Train Val Test")
-=======
->>>>>>> d3f2023f
 
 
 ### Testing the train/forecast script:
