--- conflicted
+++ resolved
@@ -56,13 +56,9 @@
 - energy
 - enedis
 - idf_mobilities (Data available on the site: https://data.iledefrance-mobilites.fr/explore/dataset/histo-validations-reseau-ferre/export/ by selecting only the NB_FER of each year which are arranged by semester)
-<<<<<<< HEAD
-- all_weather (The mapping between the station name and the station number is available here: [posteSynop.csv](https://donneespubliques.meteofrance.fr/donnees_libres/Txt/Synop/postesSynop).csv )
-=======
 - exo_idf_mobilites (Data on facilities and services available in the Île-de-France region in terms of mobility and public transport.)
 - all_weather (The mapping between the station name and the station number is available here: [posteSynop.csv](https://donneespubliques.meteofrance.fr/donnees_libres/Txt/Synop/postesSynop).csv )
 
->>>>>>> fc850c4e
 
 # Jupyter notebooks
 Make sure that code done in jupyter notebook are only for testing or visualization.
